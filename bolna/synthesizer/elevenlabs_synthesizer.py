--- conflicted
+++ resolved
@@ -30,11 +30,7 @@
         self.sampling_rate = sampling_rate
         self.audio_format = "mp3"
         self.use_mulaw = kwargs.get("use_mulaw", True)
-<<<<<<< HEAD
-        self.ws_url = f"wss://api.elevenlabs.io/v1/text-to-speech/{self.voice}/stream-input?model_id={self.model}&output_format={'ulaw_8000' if self.use_mulaw else 'mp3_44100_128'}&inactivity_timeout=170"
-=======
-        self.ws_url = f"wss://api.elevenlabs.io/v1/text-to-speech/{self.voice}/stream-input?model_id={self.model}&output_format={'ulaw_8000' if self.use_mulaw else 'mp3_44100_128'}&inactivity_timeout=60&sync_alignment=true"
->>>>>>> 48da86d4
+        self.ws_url = f"wss://api.elevenlabs.io/v1/text-to-speech/{self.voice}/stream-input?model_id={self.model}&output_format={'ulaw_8000' if self.use_mulaw else 'mp3_44100_128'}&inactivity_timeout=170&sync_alignment=true"
         self.api_url = f"https://api.elevenlabs.io/v1/text-to-speech/{self.voice}?optimize_streaming_latency=2&output_format="
         self.first_chunk_generated = False
         self.last_text_sent = False
