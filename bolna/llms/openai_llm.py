--- conflicted
+++ resolved
@@ -15,13 +15,9 @@
         super().__init__(max_tokens, buffer_size)
         self.model = streaming_model
         self.started_streaming = False
-<<<<<<< HEAD
         self.async_client = AsyncOpenAI(
             api_key=kwargs.get('OPENAI_API_KEY', os.getenv('OPENAI_API_KEY'))
         )
-=======
-        logger.info("streaming_model")
->>>>>>> c4854bb0
         self.max_tokens = max_tokens
         self.classification_model = classification_model
         self.temperature = temperature
