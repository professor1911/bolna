import asyncio
from collections import defaultdict
import math
import os
import random
import traceback
import time
import json
import uuid
import copy
from datetime import datetime

from bolna.constants import ACCIDENTAL_INTERRUPTION_PHRASES, FILLER_DICT, PRE_FUNCTION_CALL_MESSAGE
from bolna.helpers.function_calling_helpers import trigger_api
from bolna.memory.cache.vector_cache import VectorCache
from .base_manager import BaseManager
from bolna.agent_types import *
from bolna.providers import *
from bolna.prompts import *
from bolna.helpers.utils import calculate_audio_duration, create_ws_data_packet, get_file_names_in_directory, get_raw_audio_bytes, is_valid_md5, \
    get_required_input_types, format_messages, get_prompt_responses, resample, save_audio_file_to_s3, update_prompt_with_context, get_md5_hash, clean_json_string, wav_bytes_to_pcm, convert_to_request_log, yield_chunks_from_memory
from bolna.helpers.logger_config import configure_logger
from semantic_router import Route
from semantic_router.layer import RouteLayer
from semantic_router.encoders import FastEmbedEncoder

asyncio.get_event_loop().set_debug(True)
logger = configure_logger(__name__)


class TaskManager(BaseManager):
    def __init__(self, assistant_name, task_id, task, ws, input_parameters=None, context_data=None,
                 assistant_id=None, turn_based_conversation=False, cache=None,
                 input_queue=None, conversation_history=None, output_queue=None, yield_chunks=True, **kwargs):
        super().__init__()
        # Latency and logging 
        self.latency_dict = defaultdict(dict)
        self.kwargs = kwargs
        #Setup Latency part
        self.llm_latencies = []
        self.synthesizer_latencies = []
        self.transcriber_latencies = []
        self.average_llm_latency = 0.0
        self.average_synthesizer_latency = 0.0
        self.average_transcriber_latency = 0.0
        self.task_config = task

        logger.info(f"API TOOLS IN TOOLS CONFIG {task['tools_config'].get('api_tools')}")
        if task['tools_config'].get('api_tools', None) is not None:
            logger.info(f"API TOOLS is present {task['tools_config']['api_tools']}")
            self.kwargs['api_tools'] = task['tools_config']['api_tools']

        if self.__has_extra_config():
            self.kwargs['assistant_id'] = task['tools_config']["llm_agent"]['extra_config']['assistant_id']
            logger.info(f"Assistant id for agent is {self.kwargs['assistant_id']}")

        logger.info(f"doing task {task}")
        self.task_id = task_id
        self.assistant_name = assistant_name
        self.tools = {}
        self.websocket = ws
        self.context_data = context_data
        logger.info(f"turn_based_conversation {turn_based_conversation}")
        self.turn_based_conversation = turn_based_conversation
        self.enforce_streaming = kwargs.get("enforce_streaming", False)
        self.room_url = kwargs.get("room_url", None)
        self.callee_silent = True
        self.yield_chunks = yield_chunks
        # Set up communication queues between processes
        self.audio_queue = asyncio.Queue()
        self.llm_queue = asyncio.Queue()
        self.synthesizer_queue = asyncio.Queue()
        self.transcriber_output_queue = asyncio.Queue()
        self.queues = {
            "transcriber": self.audio_queue,
            "llm": self.llm_queue,
            "synthesizer": self.synthesizer_queue
        }
        self.pipelines = task['toolchain']['pipelines']
        self.textual_chat_agent = False
        if task['toolchain']['pipelines'][0] == "llm" and task["tools_config"]["llm_agent"][
            "agent_task"] == "conversation":
            self.textual_chat_agent = False

        # Assistant persistance stuff
        self.assistant_id = assistant_id
        self.run_id = kwargs.get("run_id", "1234#0")
        logger.info(f"Run id {self.run_id}")
        self.mark_set = set()
        self.sampling_rate = 24000
        self.conversation_ended = False

        # Prompts
        self.prompts, self.system_prompt = {}, {}
        self.input_parameters = input_parameters
        
        # Recording
        self.should_record = False
        self.conversation_recording= {
            "input": {
                'data': b'',
                'started': time.time()
            },
            "output": [],
            "metadata": {
                "started": 0
            }
        }
        #IO HANDLERS
        if task_id == 0:
            self.default_io = self.task_config["tools_config"]["output"]["provider"] == 'default'
            logger.info(f"Connected via websocket")
            self.should_record = self.task_config["tools_config"]["output"]["provider"] == 'default' and self.enforce_streaming #In this case, this is a websocket connection and we should record 
            self.__setup_input_handlers(turn_based_conversation, input_queue, self.should_record)
        self.__setup_output_handlers(turn_based_conversation, output_queue)

        # Agent stuff
        # Need to maintain current conversation history and overall persona/history kinda thing. 
        # Soon we will maintain a separate history for this 
        self.history = [] if conversation_history is None else conversation_history 
        self.interim_history = copy.deepcopy(self.history.copy())
        logger.info(f'History {self.history}')
        self.label_flow = []

        # Setup IO SERVICE, TRANSCRIBER, LLM, SYNTHESIZER
        self.llm_task = None
        self.synthesizer_tasks = []
        self.synthesizer_task = None

        # state of conversation
        self.current_request_id = None
        self.previous_request_id = None
        self.llm_rejected_request_ids = set()
        self.llm_processed_request_ids = set()
        self.was_long_pause = False
        self.buffers = []
        self.should_respond = False
        self.last_response_time = time.time()
        self.is_an_ivr_call = self._is_conversation_task() and self._is_preprocessed_flow() and not self.turn_based_conversation
        self.consider_next_transcript_after = time.time()
        self.duration_to_prevent_accidental_interruption = 3 if self.is_an_ivr_call else 0
        self.callee_speaking = False
        self.callee_speaking_start_time = -1
        self.llm_response_generated = False
        self.turn_id = 0

        # Call conversations
        self.call_sid = None
        self.stream_sid = None

        # metering
        self.transcriber_duration = 0
        self.synthesizer_characters = 0
        self.ended_by_assistant = False
        self.start_time = time.time()
        

        #Tasks
        self.extracted_data = None
        self.summarized_data = None
        logger.info(f"TASK CONFIG {self.task_config['tools_config'] }")
        self.stream = (self.task_config["tools_config"]['synthesizer'] is not None and self.task_config["tools_config"]["synthesizer"]["stream"]) and (self.enforce_streaming or not self.turn_based_conversation)
        #self.stream = not turn_based_conversation #Currently we are allowing only realtime conversation based usecases. Hence it'll always be true unless connected through dashboard
        self.is_local = False
        self.llm_config = None
<<<<<<< HEAD

        if not self.__is_openai_assistant_agent():
            if self.task_config["tools_config"]["llm_agent"] is not None:
                self.llm_config = {
                    "model": self.task_config["tools_config"]["llm_agent"]["model"],
                    "max_tokens": self.task_config["tools_config"]["llm_agent"]["max_tokens"],
                    "provider": self.task_config["tools_config"]["llm_agent"]["provider"]
                }
=======
        if self.task_config["tools_config"]["llm_agent"] is not None:
            self.llm_config = {
                "model": self.task_config["tools_config"]["llm_agent"]["model"],
                "max_tokens": self.task_config["tools_config"]["llm_agent"]["max_tokens"],
                "provider": self.task_config["tools_config"]["llm_agent"]["provider"]
            }
>>>>>>> c8045888
        
        # Output stuff
        self.output_task = None
        self.buffered_output_queue = asyncio.Queue()

        # Memory
        self.cache = cache
        logger.info("task initialization completed")

        # Sequence id for interruption
        self.curr_sequence_id = 0
        self.sequence_ids = {-1} #-1 is used for data that needs to be passed and is developed by task manager like backchannleing etc.
        
        # setting transcriber
        self.__setup_transcriber()
        # setting synthesizer
        self.__setup_synthesizer(self.llm_config)
<<<<<<< HEAD

        # setting llm
        if self.llm_config is not None:
            llm = self.__setup_llm(self.llm_config)
            #Setup tasks
            self.__setup_tasks(llm)
        else:
            self.__setup_tasks()

=======
        # setting llm
        llm = self.__setup_llm(self.llm_config)
        #Setup tasks
        self.__setup_tasks(llm)
        
>>>>>>> c8045888
        #setup request logs
        self.request_logs = []
        self.hangup_task = None
        
        if task_id == 0:
            self.background_check_task = None
            self.hangup_task = None
            self.output_chunk_size = 16384 if self.sampling_rate == 24000 else 4096 #0.5 second chunk size for calls
            # For nitro
            self.nitro = True 
            conversation_config = task.get("task_config", {})
            logger.info(f"Conversation config {conversation_config}")
            self.kwargs["process_interim_results"] = "true" if conversation_config.get("optimize_latency", False) is True else "false"
            logger.info(f"Processing interim results {self.kwargs['process_interim_results'] }")
            # Routes
            self.routes = task['tools_config']['llm_agent'].get("routes", None)
            self.route_layer = None
            if self.routes:
                start_time = time.time()
                routes_meta = self.kwargs.get('routes', None)
                if self.kwargs['routes']:
                    self.route_encoder = routes_meta["route_encoder"]
                    self.vector_caches = routes_meta["vector_caches"]
                    self.route_responses_dict = routes_meta["route_responses_dict"]
                    self.route_layer = routes_meta["route_layer"]
                    logger.info(f"Time to setup routes from warrmed up cache {time.time() - start_time}")
                else:
                    self.__setup_routes(self.routes)
                    logger.info(f"Time to setup routes {time.time() - start_time}")

            

        # for long pauses and rushing
            if conversation_config is not None:
                self.minimum_wait_duration = self.task_config["tools_config"]["transcriber"]["endpointing"]
                logger.info(f"minimum wait duration {self.minimum_wait_duration}")
                self.last_spoken_timestamp = time.time() * 1000
                self.incremental_delay = conversation_config.get("incremental_delay", 100)
                logger.info(f"incremental_delay - {self.incremental_delay}")
                self.required_delay_before_speaking = max(self.minimum_wait_duration - self.incremental_delay, 0)  #Everytime we get a message we increase it by 100 miliseconds 
                self.time_since_first_interim_result  = -1

                #Cut conversation
                self.hang_conversation_after = conversation_config.get("hangup_after_silence", 10)
                self.check_if_user_is_still_there = 5
                logger.info(f"hangup_after_silence {self.hang_conversation_after}")
                self.last_transmitted_timesatamp = 0
                self.let_remaining_audio_pass_through = False #Will be used to let remaining audio pass through in case of utterenceEnd event and there's still audio left to be sent
                self.use_llm_to_determine_hangup = conversation_config.get("hangup_after_LLMCall", False)

                self.check_for_completion_prompt = conversation_config.get("call_cancellation_prompt", None)
                if self.check_for_completion_prompt is not None:
                    completion_json_format = {"answer": "A simple Yes or No based on if you should cut the phone or not"}
                    self.check_for_completion_prompt = f"{self.check_for_completion_prompt}\nYour response should be in the following json format\n{completion_json_format}"
                self.check_for_completion_llm = os.getenv("CHECK_FOR_COMPLETION_LLM")
                self.time_since_last_spoken_human_word = 0 

                #Handling accidental interruption
                self.number_of_words_for_interruption = conversation_config.get("number_of_words_for_interruption", 3)
                self.asked_if_user_is_still_there = False #Used to make sure that if user's phrase qualifies as acciedental interruption, we don't break the conversation loop
                self.first_message_passed = True if self.task_config["tools_config"]["output"]["provider"] == 'default' else False
                self.started_transmitting_audio = False
                self.accidental_interruption_phrases = set(ACCIDENTAL_INTERRUPTION_PHRASES)
                #self.interruption_backoff_period = 1000 #conversation_config.get("interruption_backoff_period", 300) #this is the amount of time output loop will sleep before sending next audio
                self.use_llm_for_hanging_up = conversation_config.get("hangup_after_LLMCall", False)
                self.allow_extra_sleep = False #It'll help us to back off as soon as we hear interruption for a while

                #Backchanneling
                self.should_backchannel = conversation_config.get("backchanneling", False)
                self.backchanneling_task = None
                self.backchanneling_start_delay = conversation_config.get("backchanneling_start_delay", 5)
                self.backchanneling_message_gap = conversation_config.get("backchanneling_message_gap", 2) #Amount of duration co routine will sleep
                if self.should_backchannel and not turn_based_conversation and task_id == 0:
                    logger.info(f"Should backchannel")
                    self.backchanneling_audios = f'{kwargs.get("backchanneling_audio_location", os.getenv("BACKCHANNELING_PRESETS_DIR"))}/{self.synthesizer_voice.lower()}'
                    #self.num_files = list_number_of_wav_files_in_directory(self.backchanneling_audios)
                    try:
                        self.filenames = get_file_names_in_directory(self.backchanneling_audios)
                        logger.info(f"Backchanneling audio location {self.backchanneling_audios}")
                    except Exception as e:
                        logger.error(f"Something went wrong an putting should backchannel to false")
                        self.should_backchannel = False
                else:
                    logger.info(f"Not setting up backchanneling")
                    self.backchanneling_audio_map = []
                # Agent welcome message
                if "agent_welcome_message" in self.kwargs:
                    logger.info(f"Agent welcome message present {self.kwargs['agent_welcome_message']}")
                    self.first_message_task = None
                    self.transcriber_message = ''
                
                # Ambient noise
                self.ambient_noise = conversation_config.get("ambient_noise", False)
                self.ambient_noise_task = None
                if self.ambient_noise:
                    logger.info(f"Ambient noise is True {self.ambient_noise}")
                    self.soundtrack = f"{conversation_config.get('ambient_noise_track', 'convention_hall')}.wav"
            
            # Classifier for filler
            self.use_fillers = conversation_config.get("use_fillers", False)
            if self.use_fillers:
                self.filler_classifier = kwargs.get("classifier", None)
                if self.filler_classifier is None:
                    logger.info("Not using fillers to decrease latency")
                else:
                    self.filler_preset_directory = f"{os.getenv('FILLERS_PRESETS_DIR')}/{self.synthesizer_voice.lower()}"

    def __has_extra_config(self):
        extra_config = self.task_config['tools_config']["llm_agent"].get("extra_config", None)
        return False if extra_config is None else True

    def __setup_routes(self, routes):
        embedding_model = routes.get("embedding_model", os.getenv("ROUTE_EMBEDDING_MODEL"))
        self.route_encoder = FastEmbedEncoder(name=embedding_model)

        routes_list = []
        self.vector_caches = {}
        self.route_responses_dict = {}
        for route in routes['routes']:
            logger.info(f"Setting up route {route}")
            utterances = route['utterances']
            r = Route(
                name = route['route_name'],
                utterances= utterances,
                score_threshold = route['score_threshold']
            )
            utterance_response_dict = {}
            if type(route['response']) is list and len(route['response']) == len(route['utterances']):
                for i, utterance in enumerate(utterances):
                    utterance_response_dict[utterance] =  route['response'][i]
                self.route_responses_dict[route['route_name']] = utterance_response_dict
            elif type(route['response']) is str:
                self.route_responses_dict[route['route_name']] = route['response']
            else:
                raise Exception("Invalid number of responses for the responses array")

                
            routes_list.append(r)
            
            if type(route['response']) is list:
                logger.info(f"Setting up vector cache for {route} and embedding model {embedding_model}")
                vector_cache = VectorCache(embedding_model = embedding_model)
                vector_cache.set(utterances)
                self.vector_caches[route['route_name']] = vector_cache
            
        self.route_layer = RouteLayer(encoder=self.route_encoder, routes=routes_list)
        logger.info("Routes are set")

    def __setup_output_handlers(self, turn_based_conversation, output_queue):
        output_kwargs = {"websocket": self.websocket}  
        
        if self.task_config["tools_config"]["output"] is None:
            logger.info("Not setting up any output handler as it is none")
        elif self.task_config["tools_config"]["output"]["provider"] in SUPPORTED_OUTPUT_HANDLERS.keys():    
            #Explicitly use default for turn based conversation as we expect to use HTTP endpoints
            if turn_based_conversation:
                logger.info("Connected through dashboard and hence using default output handler")
                output_handler_class = SUPPORTED_OUTPUT_HANDLERS.get("default")            
            else:
                output_handler_class = SUPPORTED_OUTPUT_HANDLERS.get(self.task_config["tools_config"]["output"]["provider"])

                if self.task_config["tools_config"]["output"]["provider"] == "daily":
                    output_kwargs['room_url'] = self.room_url

                if self.task_config["tools_config"]["output"]["provider"] in SUPPORTED_OUTPUT_TELEPHONY_HANDLERS.keys():
                    output_kwargs['mark_set'] = self.mark_set
                    logger.info(f"Making sure that the sampling rate for output handler is 8000")
                    self.task_config['tools_config']['synthesizer']['provider_config']['sampling_rate'] = 8000
                    self.task_config['tools_config']['synthesizer']['audio_format'] = 'pcm'
                else:
                    self.task_config['tools_config']['synthesizer']['provider_config']['sampling_rate'] = 24000
                    output_kwargs['queue'] = output_queue
                self.sampling_rate = self.task_config['tools_config']['synthesizer']['provider_config']['sampling_rate']

            self.tools["output"] = output_handler_class(**output_kwargs)
        else:
            raise "Other input handlers not supported yet"

    def __setup_input_handlers(self, turn_based_conversation, input_queue, should_record):
        if self.task_config["tools_config"]["input"]["provider"] in SUPPORTED_INPUT_HANDLERS.keys():
            logger.info(f"Connected through dashboard {turn_based_conversation}")
            input_kwargs = {"queues": self.queues,
                            "websocket": self.websocket,
                            "input_types": get_required_input_types(self.task_config),
                            "mark_set": self.mark_set}
            
            if self.task_config["tools_config"]["input"]["provider"] == "daily":
                input_kwargs['room_url'] = self.room_url

            if should_record:
                input_kwargs['conversation_recording'] = self.conversation_recording

            if self.turn_based_conversation:
                logger.info("Connected through dashboard and hence using default input handler")
                input_kwargs['turn_based_conversation'] = True
                input_handler_class = SUPPORTED_INPUT_HANDLERS.get("default")
                input_kwargs['queue'] = input_queue
            else:
                input_handler_class = SUPPORTED_INPUT_HANDLERS.get(
                    self.task_config["tools_config"]["input"]["provider"])
                
                if self.task_config['tools_config']['input']['provider'] == 'default':
                    input_kwargs['queue'] = input_queue
                    
            self.tools["input"] = input_handler_class(**input_kwargs)
        else:
            raise "Other input handlers not supported yet"

    def __setup_transcriber(self):
        try:
            if self.task_config["tools_config"]["transcriber"] is not None:
                logger.info("Setting up transcriber")
                provider = "playground" if self.turn_based_conversation else self.task_config["tools_config"]["input"][
                    "provider"]
                self.task_config["tools_config"]["transcriber"]["input_queue"] = self.audio_queue
                self.task_config['tools_config']["transcriber"]["output_queue"] = self.transcriber_output_queue
                
                # Checking models for backwards compatibility
                if self.task_config["tools_config"]["transcriber"]["model"] in SUPPORTED_TRANSCRIBER_MODELS.keys() or self.task_config["tools_config"]["transcriber"]["provider"] in SUPPORTED_TRANSCRIBER_PROVIDERS.keys():
                    if self.turn_based_conversation:
                        self.task_config["tools_config"]["transcriber"]["stream"] = True if self.enforce_streaming else False
                        logger.info(f'self.task_config["tools_config"]["transcriber"]["stream"] {self.task_config["tools_config"]["transcriber"]["stream"]} self.enforce_streaming {self.enforce_streaming}')
                    if 'provider' in self.task_config["tools_config"]["transcriber"]:
                        transcriber_class = SUPPORTED_TRANSCRIBER_PROVIDERS.get(
                            self.task_config["tools_config"]["transcriber"]["provider"])
                    else:
                        transcriber_class = SUPPORTED_TRANSCRIBER_MODELS.get(
                            self.task_config["tools_config"]["transcriber"]["model"])
                    self.tools["transcriber"] = transcriber_class( provider, **self.task_config["tools_config"]["transcriber"], **self.kwargs)
        except Exception as e:
            logger.error(f"Something went wrong with starting transcriber {e}")

    def __setup_synthesizer(self, llm_config):
        logger.info(f"Synthesizer config: {self.task_config['tools_config']['synthesizer']}")
        if self._is_conversation_task():
            self.kwargs["use_turbo"] = self.task_config["tools_config"]["transcriber"]["language"] == "en"
        if self.task_config["tools_config"]["synthesizer"] is not None:
            if "caching" in self.task_config['tools_config']['synthesizer']:
                caching = self.task_config["tools_config"]["synthesizer"].pop("caching")
            else:
                caching = True

            self.synthesizer_provider = self.task_config["tools_config"]["synthesizer"].pop("provider")
            synthesizer_class = SUPPORTED_SYNTHESIZER_MODELS.get(self.synthesizer_provider)
            provider_config = self.task_config["tools_config"]["synthesizer"].pop("provider_config")
            self.synthesizer_voice = provider_config["voice"]
            if self.turn_based_conversation:
                self.task_config["tools_config"]["synthesizer"]["audio_format"] = "mp3" # Hard code mp3 if we're connected through dashboard
                self.task_config["tools_config"]["synthesizer"]["stream"] = True if self.enforce_streaming else False #Hardcode stream to be False as we don't want to get blocked by a __listen_synthesizer co-routine
        
            self.tools["synthesizer"] = synthesizer_class(**self.task_config["tools_config"]["synthesizer"], **provider_config, **self.kwargs, caching = caching)
            if self.task_config["tools_config"]["llm_agent"] is not None and llm_config is not None:
                llm_config["buffer_size"] = self.task_config["tools_config"]["synthesizer"].get('buffer_size')

    def __setup_llm(self, llm_config):
        if self.task_config["tools_config"]["llm_agent"] is not None:
            logger.info(f'### PROVIDER {self.task_config["tools_config"]["llm_agent"]["provider"] }')
            if self.task_config["tools_config"]["llm_agent"]["provider"] in SUPPORTED_LLM_PROVIDERS.keys():
                llm_class = SUPPORTED_LLM_PROVIDERS.get(self.task_config["tools_config"]["llm_agent"]["provider"])
                logger.info(f"LLM CONFIG {llm_config}")
                llm = llm_class(**llm_config, **self.kwargs)
                return llm
            else:
                raise Exception(f'LLM {self.task_config["tools_config"]["llm_agent"]["provider"]} not supported')

    def __setup_tasks(self, llm = None):
        if self.task_config["task_type"] == "conversation":
<<<<<<< HEAD
            if "agent_flow_type" in  self.task_config["tools_config"]["llm_agent"]:
                if self.task_config["tools_config"]["llm_agent"]["agent_flow_type"] == "streaming":
                    self.tools["llm_agent"] = StreamingContextualAgent(llm)
                elif self.task_config["tools_config"]["llm_agent"]["agent_flow_type"] in ("preprocessed", "formulaic"):
                    preprocessed = self.task_config["tools_config"]["llm_agent"]["agent_flow_type"] == "preprocessed"
                    self.tools["llm_agent"] = GraphBasedConversationAgent(llm, context_data=self.context_data,
                                                                        prompts=self.prompts, preprocessed=preprocessed)
            elif self.task_config["tools_config"]["llm_agent"]["agent_type"] == "openai_assistant":
                logger.info("setting up backend as openai_assistants")
                self.tools["llm_agent"] = OpenAIAssistantAgent(**self.task_config["tools_config"]["llm_agent"]['extra_config'])

=======
            agent_type = self.task_config["tools_config"]["llm_agent"].get("agent_type", self.task_config["tools_config"]["llm_agent"]["agent_flow_type"])
            if agent_type == "streaming":
                self.tools["llm_agent"] = StreamingContextualAgent(llm)
            elif agent_type == "openai_assistant":
                logger.info("setting up backend as openai_assistants")
                self.tools["llm_agent"] = OpenAIAssistantAgent(llm)
            elif agent_type in ("preprocessed", "formulaic"):
                preprocessed = self.task_config["tools_config"]["llm_agent"]["agent_flow_type"] == "preprocessed"
                logger.info(f"LLM TYPE {type(llm)}")
                self.tools["llm_agent"] = GraphBasedConversationAgent(llm, context_data=self.context_data,
                                                                      prompts=self.prompts, preprocessed=preprocessed)
>>>>>>> c8045888
        elif self.task_config["task_type"] == "extraction":
            logger.info("Setting up extraction agent")
            self.tools["llm_agent"] = ExtractionContextualAgent(llm, prompt=self.system_prompt)
            self.extracted_data = None
        elif self.task_config["task_type"] == "summarization":
            logger.info("Setting up summarization agent")
            self.tools["llm_agent"] = SummarizationContextualAgent(llm, prompt=self.system_prompt)
            self.summarized_data = None
        elif self.task_config["task_type"] == "webhook":

            if "webhookURL" in self.task_config["tools_config"]["api_tools"]:
              webhook_url = self.task_config["tools_config"]["api_tools"]["webhookURL"]
            else:
              webhook_url = self.task_config["tools_config"]["api_tools"]["tools_params"]["webhook"]["url"]

            logger.info(f"Webhook URL {webhook_url}")
            self.tools["webhook_agent"] = WebhookAgent(webhook_url=webhook_url)


        logger.info("prompt and config setup completed")
        
    ########################
    # Helper methods
    ########################
    async def load_prompt(self, assistant_name, task_id, local, **kwargs):
        logger.info("prompt and config setup started")
        if self.task_config["task_type"] == "webhook" or self.task_config["tools_config"]["llm_agent"]["agent_flow_type"] == "openai_assistant":
            return
        self.is_local = local
        
        if "prompt" in self.task_config["tools_config"]["llm_agent"]:
            #This will be tre when we have extraction or maybe never
            self.prompts = {
                "system_prompt": f'{self.task_config["tools_config"]["llm_agent"]["prompt"]} \n### Date\n Today\'s Date is {today}'
            }
            logger.info(f"Prompt given in llm_agent and hence storing the prompt")
        else:
            prompt_responses = kwargs.get('prompt_responses', None)
            if not prompt_responses:
                prompt_responses = await get_prompt_responses(assistant_id=self.assistant_id, local=self.is_local)
            current_task = "task_{}".format(task_id + 1)
            self.prompts = self.__prefill_prompts(self.task_config, prompt_responses.get(current_task, None), self.task_config['task_type'])
            if self._is_preprocessed_flow():
                self.tools["llm_agent"].load_prompts_and_create_graph(self.prompts)

        if "system_prompt" in self.prompts:
            # This isn't a graph based agent
            enriched_prompt = self.prompts["system_prompt"]
            logger.info("There's a system prompt")
            if self.context_data is not None:
                enriched_prompt = update_prompt_with_context(self.prompts["system_prompt"], self.context_data)
                self.prompts["system_prompt"] = enriched_prompt

            notes = "### Note:\n"
            
            if self._is_conversation_task() and self.use_fillers:
                notes += f"1.{FILLER_PROMPT}\n"
            
            self.system_prompt = {
                'role': "system",
                'content': f"{enriched_prompt}\n{notes}\n{DATE_PROMPT}"
            }
        else:
            self.system_prompt = {
                'role': "system",
                'content': ""
            }
        
        if len(self.system_prompt['content']) == 0:
            self.history = [] if len(self.history) == 0 else self.history
        else:
            self.history = [self.system_prompt] if len(self.history) == 0 else [self.system_prompt] + self.history

        self.interim_history = copy.deepcopy(self.history)

    def __prefill_prompts(self, task, prompt, task_type):
        if not prompt and task_type in ('extraction', 'summarization'):
            if task_type == 'extraction':
                extraction_json = task.get("tools_config").get('llm_agent').get('extraction_json')
                prompt = EXTRACTION_PROMPT.format(extraction_json)
                return {"system_prompt": prompt}
            elif task_type == 'summarization':
                return {"system_prompt": SUMMARIZATION_PROMPT}

        return prompt

    def __process_stop_words(self, text_chunk, meta_info):
         #THis is to remove stop words. Really helpful in smaller 7B models
        if "end_of_llm_stream" in meta_info and meta_info["end_of_llm_stream"] and "user" in text_chunk[-5:].lower():
            if text_chunk[-5:].lower() == "user:":
                text_chunk = text_chunk[:-5]
            elif text_chunk[-4:].lower() == "user":
                text_chunk = text_chunk[:-4]

        # index = text_chunk.find("AI")
        # if index != -1:
        #     text_chunk = text_chunk[index+2:]
        return text_chunk
    
    async def process_interruption(self):
        logger.info(f"Handling interruption sequenxce ids {self.sequence_ids}")
        await self.__cleanup_downstream_tasks()    

    async def __cleanup_downstream_tasks(self):
        logger.info(f"Cleaning up downstream task")
        start_time = time.time()
        await self.tools["output"].handle_interruption()
        self.sequence_ids = {-1} 
        
        #Stop the output loop first so that we do not transmit anything else
        if self.output_task is not None:
            logger.info(f"Cancelling output task")
            self.output_task.cancel()

        if self.llm_task is not None:
            logger.info(f"Cancelling LLM Task")
            self.llm_task.cancel()
            self.llm_task = None
        
        if self.first_message_task is not None:
            logger.info("Cancelling first message task")
            self.first_message_task.cancel()
            self.first_message_task = None

        # self.synthesizer_task.cancel()
        # self.synthesizer_task = asyncio.create_task(self.__listen_synthesizer())
        for task in self.synthesizer_tasks:
            task.cancel()
        
        self.synthesizer_tasks = []

        logger.info(f"Synth Task cancelled seconds")
        if not self.buffered_output_queue.empty():
            logger.info(f"Output queue was not empty and hence emptying it")
            self.buffered_output_queue = asyncio.Queue()
        
        #restart output task
        self.output_task = asyncio.create_task(self.__process_output_loop())
        self.started_transmitting_audio = False #Since we're interrupting we need to stop transmitting as well
        logger.info(f"Cleaning up downstream tasks sequenxce ids {self.sequence_ids}. Time taken to send a clear message {time.time() - start_time}")

    def __get_updated_meta_info(self, meta_info = None):
        #This is used in case there's silence from callee's side
        if meta_info is None:
            meta_info = self.tools["transcriber"].get_meta_info()
            logger.info(f"Metainfo {meta_info}")
        meta_info_copy = meta_info.copy()
        self.curr_sequence_id +=1
        meta_info_copy["sequence_id"] = self.curr_sequence_id
        meta_info_copy['turn_id'] = self.turn_id
        self.sequence_ids.add(meta_info_copy["sequence_id"])
        return meta_info_copy
    
    def _extract_sequence_and_meta(self, message):
        sequence, meta_info = None, None
        if isinstance(message, dict) and "meta_info" in message:
            self._set_call_details(message)
            sequence = message["meta_info"]["sequence"]
            meta_info = message["meta_info"]
        return sequence, meta_info

    def _is_extraction_task(self):
        return self.task_config["task_type"] == "extraction"

    def _is_summarization_task(self):
        return self.task_config["task_type"] == "summarization"

    def _is_conversation_task(self):
        return self.task_config["task_type"] == "conversation"

    def __is_openai_assistant_agent(self):
        return self.task_config["tools_config"]["llm_agent"].get("agent_type", None) == "openai_assistant"

    def _is_preprocessed_flow(self):
        return "agent_flow_type" in self.task_config["tools_config"]["llm_agent"] and self.task_config["tools_config"]["llm_agent"]['agent_flow_type'] == "preprocessed"

    def _is_formulaic_flow(self):
        return "agent_flow_type" in self.task_config["tools_config"]["llm_agent"] and self.task_config["tools_config"]["llm_agent"]['agent_flow_type']  == "formulaic"

    def _get_next_step(self, sequence, origin):
        try:
            return next((self.pipelines[sequence][i + 1] for i in range(len(self.pipelines[sequence]) - 1) if
                         self.pipelines[sequence][i] == origin), "output")
        except Exception as e:
            logger.error(f"Error getting next step: {e}")

    def _set_call_details(self, message):
        if self.call_sid is not None and self.stream_sid is not None and "call_sid" not in message['meta_info'] and "stream_sid" not in message['meta_info']:
            return

        if "call_sid" in message['meta_info']:
            self.call_sid = message['meta_info']["call_sid"]
        if "stream_sid" in message:
            self.stream_sid = message['meta_info']["stream_sid"]

    async def _process_followup_task(self, message=None):
        logger.info(f" TASK CONFIG  {self.task_config['task_type']}")
        if self.task_config["task_type"] == "webhook":
            logger.info(f"Input patrameters {self.input_parameters}")
            logger.info(f"DOING THE POST REQUEST TO WEBHOOK {self.input_parameters['extraction_details']}")
            self.webhook_response = await self.tools["webhook_agent"].execute(self.input_parameters['extraction_details'])
            logger.info(f"Response from the server {self.webhook_response}")
        
        else:
            message = format_messages(self.input_parameters["messages"])  # Remove the initial system prompt
            self.history.append({
                'role': 'user',
                'content': message
            })

            today = datetime.now().strftime("%A, %B %d, %Y")
            self.history[0]['content'] += f"\n Today's Date is {today}"

            json_data = await self.tools["llm_agent"].generate(self.history)
            if self.task_config["task_type"] == "summarization":
                logger.info(f'Summary {json_data["summary"]}')
                self.summarized_data = json_data["summary"]
                logger.info(f"self.summarize {self.summarized_data}")
            else:
                logger.info(f"Extraction task output {json_data}")
                json_data = clean_json_string(json_data)
                logger.info(f"After replacing {json_data}")
                if type(json_data) is not dict:
                    json_data = json.loads(json_data)
                self.extracted_data = json_data
        logger.info("Done")

    async def __process_end_of_conversation(self):
        logger.info("Got end of conversation. I'm stopping now")
        self.conversation_ended = True
        self.ended_by_assistant = True
        await self.tools["input"].stop_handler()
        logger.info("Stopped input handler")
        if "transcriber" in self.tools and not self.turn_based_conversation:
            logger.info("Stopping transcriber")
            await self.tools["transcriber"].toggle_connection()
            await asyncio.sleep(5)  # Making sure whatever message was passed is over


    def __update_preprocessed_tree_node(self):
        logger.info(f"It's a preprocessed flow and hence updating current node")
        self.tools['llm_agent'].update_current_node()
    
    

    ##############################################################
    # LLM task
    ##############################################################
    async def _handle_llm_output(self, next_step, text_chunk, should_bypass_synth, meta_info, is_filler = False):

        logger.info("received text from LLM for output processing: {} which belongs to sequence id {}".format(text_chunk, meta_info['sequence_id']))
        if "request_id" not in meta_info:
            meta_info["request_id"] = str(uuid.uuid4())
        
        if not self.stream and not is_filler:
            first_buffer_latency = time.time() - meta_info["llm_start_time"]
            meta_info["llm_first_buffer_generation_latency"] = first_buffer_latency
            latency_metrics = {
                "transcriber": {
                    "latency": meta_info.get('transcriber_latency', 0),
                    "average_latency": self.average_transcriber_latency,
                },
                "llm": {
                    "first_llm_buffer_latency": meta_info.get('llm_latency', 0),
                    "average_latency": self.average_llm_latency,
                },
            }
            self.latency_dict[meta_info["request_id"]] = latency_metrics
        elif is_filler:
            logger.info(f"It's a filler message and hence adding required metadata")
            meta_info['origin'] = "classifier"
            meta_info['cached'] = True
            meta_info['local'] = True
            meta_info['message_category'] = 'filler'

        if next_step == "synthesizer" and not should_bypass_synth:
            task = asyncio.create_task(self._synthesize(create_ws_data_packet(text_chunk, meta_info)))
            self.synthesizer_tasks.append(asyncio.ensure_future(task))
        elif self.tools["output"] is not None:
            logger.info("Synthesizer not the next step and hence simply returning back")
            overall_time = time.time() - meta_info["llm_start_time"]
            self.latency_dict[meta_info["request_id"]]['overall_first_byte_latency'] = overall_time
            #self.history = copy.deepcopy(self.interim_history)
            await self.tools["output"].handle(create_ws_data_packet(text_chunk, meta_info))

    async def _process_conversation_preprocessed_task(self, message, sequence, meta_info):
        if self.task_config["tools_config"]["llm_agent"]['agent_flow_type'] == "preprocessed":
            messages = copy.deepcopy(self.history)
            messages.append({'role': 'user', 'content': message['data']})
            logger.info(f"Starting LLM Agent {messages}")
            #Expose get current classification_response method from the agent class and use it for the response log
            convert_to_request_log(message = format_messages(messages, use_system_prompt= True), meta_info= meta_info, component="llm", direction="request", model=self.task_config["tools_config"]["llm_agent"]["model"], is_cached= True, run_id= self.run_id)
            async for next_state in self.tools['llm_agent'].generate(messages, label_flow=self.label_flow):
                if next_state == "<end_of_conversation>":
                    meta_info["end_of_conversation"] = True
                    self.buffered_output_queue.put_nowait(create_ws_data_packet("<end_of_conversation>", meta_info))
                    return
                
                logger.info(f"Text chunk {next_state['text']}")
                messages.append({'role': 'assistant', 'content': next_state['text']})
                self.synthesizer_tasks.append(asyncio.create_task(
                        self._synthesize(create_ws_data_packet(next_state['audio'], meta_info, is_md5_hash=True))))
            logger.info(f"Interim history after the LLM task {messages}")
            self.llm_response_generated = True
            self.interim_history = copy.deepcopy(messages)
            if self.callee_silent:
                logger.info("When we got utterance end, maybe LLM was still generating response. So, copying into history")
                self.history = copy.deepcopy(self.interim_history)

    async def _process_conversation_formulaic_task(self, message, sequence, meta_info):
        llm_response = ""
        logger.info("Agent flow is formulaic and hence moving smoothly")
        async for text_chunk in self.tools['llm_agent'].generate(self.history):
            if is_valid_md5(text_chunk):
                self.synthesizer_tasks.append(asyncio.create_task(
                    self._synthesize(create_ws_data_packet(text_chunk, meta_info, is_md5_hash=True))))
            else:
                # TODO Make it more modular
                llm_response += " " +text_chunk
                next_step = self._get_next_step(sequence, "llm")
                if next_step == "synthesizer":
                    self.synthesizer_tasks.append(asyncio.create_task(self._synthesize(create_ws_data_packet(text_chunk, meta_info))))
                else:
                    logger.info(f"Sending output text {sequence}")
                    await self.tools["output"].handle(create_ws_data_packet(text_chunk, meta_info))
                    self.synthesizer_tasks.append(asyncio.create_task(
                        self._synthesize(create_ws_data_packet(text_chunk, meta_info, is_md5_hash=False))))

    async def __filler_classification_task(self, message):
        logger.info(f"doing the classification task")
        sequence, meta_info = self._extract_sequence_and_meta(message)
        next_step = self._get_next_step(sequence, "llm")
        start_time = time.perf_counter()
        filler_class = self.filler_classifier.classify(message['data'])
        logger.info(f"doing the classification task in {time.perf_counter() - start_time}")
        new_meta_info = copy.deepcopy(meta_info)
        self.current_filler = filler_class
        should_bypass_synth = 'bypass_synth' in meta_info and meta_info['bypass_synth'] == True
        filler = random.choice((FILLER_DICT[filler_class]))
        await self._handle_llm_output(next_step, filler, should_bypass_synth, new_meta_info, is_filler = True)
    
    async def __execute_function_call(self, url, method, param, api_token, model_args, meta_info, next_step, called_fun, **resp):
        response = await trigger_api(url= url, method=method.lower(), param= param, api_token= api_token, **resp)
        content = f"We did made a function calling for user. We hit the function : {called_fun}, we hit the url {url} and send a {method} request and it returned us the response as given below: {str(response)} \n\n . Kindly understand the above response and convey this response in a context to user."
        model_args["messages"].append({"role":"system","content":content})
        logger.info(f"Logging function call parameters ")
        convert_to_request_log(format_messages(model_args['messages'], True), meta_info, self.llm_config['model'], "llm", direction = "request", is_cached= False, run_id = self.run_id)
        await self.__do_llm_generation(model_args["messages"], meta_info, next_step, should_trigger_function_call = True)

    def __store_into_history(self, meta_info, messages, llm_response, should_trigger_function_call = False):
        if self.current_request_id in self.llm_rejected_request_ids:
            logger.info("##### User spoke while LLM was generating response")
        else:
            self.llm_response_generated = True
            convert_to_request_log(message=llm_response, meta_info= meta_info, component="llm", direction="response", model=self.task_config["tools_config"]["llm_agent"]["model"], run_id= self.run_id)
            if should_trigger_function_call:
                #Now, we need to consider 2 things here
                #1. There was silence between function call and now
                #2. There was a conversation till now
                logger.info(f"There was a function call and need to make that work")
                
                if self.interim_history[-1]['role'] == 'assistant' and self.interim_history[-1]['content'] == PRE_FUNCTION_CALL_MESSAGE:
                    logger.info(f"There was a no conversation between function call")
                    #Nothing was spoken
                    self.interim_history[-1]['content'] += llm_response
                else:
                    
                    logger.info(f"There was a conversation between function call and this and changing relevant history point")
                    #There was a conversation
                    messages = copy.deepcopy(self.interim_history)
                    for entry in reversed(messages):
                        if entry['content'] == PRE_FUNCTION_CALL_MESSAGE:
                            entry['content'] += llm_response
                            break
                    
                self.interim_history = copy.deepcopy(messages)
            else:
                logger.info(f"There was no function call {messages}")
                messages.append({"role": "assistant", "content": llm_response})
                self.interim_history = copy.deepcopy(messages)
                if self.callee_silent:
                    logger.info("##### When we got utterance end, maybe LLM was still generating response. So, copying into history")
                    self.history = copy.deepcopy(self.interim_history)
                #self.__update_transcripts()
                        
    async def __do_llm_generation(self, messages, meta_info, next_step, should_bypass_synth = False, should_trigger_function_call = False):
        llm_response = ""
        logger.info(f"MEssages before generation {messages}")
        async for llm_message in self.tools['llm_agent'].generate(messages, synthesize=True, meta_info = meta_info):
            logger.info(f"llm_message {llm_message}")
            data, end_of_llm_stream, latency, trigger_function_call = llm_message

            if trigger_function_call:
                logger.info(f"Triggering function call for {data}")
                self.llm_task = asyncio.create_task(self.__execute_function_call(next_step = next_step, **data))
                return
            

            if latency and (len(self.llm_latencies) == 0 or self.llm_latencies[-1] != latency):
                meta_info["llm_latency"] = latency
                self.llm_latencies.append(latency)
                self.average_llm_latency = sum(self.llm_latencies) / len(self.llm_latencies)
                logger.info(f"Got llm latencies {self.llm_latencies}")

            llm_response += " " + data
            logger.info(f"Got a response from LLM {llm_response}")
            if self.stream:
                if end_of_llm_stream:
                    meta_info["end_of_llm_stream"] = True
                text_chunk = self.__process_stop_words(data, meta_info)
                logger.info(f"##### O/P from LLM {text_chunk} {llm_response}")

                # A hack as during the 'await' part control passes to llm streaming function parameters
                # So we have to make sure we've commited the filler message
                if text_chunk == PRE_FUNCTION_CALL_MESSAGE:
                    logger.info("Got a pre function call message")
                    messages.append({'role':'assistant', 'content': PRE_FUNCTION_CALL_MESSAGE})
                    self.interim_history = copy.deepcopy(messages)

                await self._handle_llm_output(next_step, text_chunk, should_bypass_synth, meta_info)
            else:
                meta_info["end_of_llm_stream"] = True
                messages.append({"role": "assistant", "content": llm_response})
                self.history = copy.deepcopy(messages)
                await self._handle_llm_output(next_step, llm_response, should_bypass_synth, meta_info)
                convert_to_request_log(message = llm_response, meta_info= meta_info, component="llm", direction="response", model=self.task_config["tools_config"]["llm_agent"]["model"], run_id= self.run_id)
        
        if self.stream and llm_response != PRE_FUNCTION_CALL_MESSAGE:
            logger.info(f"Storing {llm_response} into history should_trigger_function_call {should_trigger_function_call}")
            self.__store_into_history(meta_info, messages, llm_response, should_trigger_function_call= should_trigger_function_call)
                    
    async def _process_conversation_task(self, message, sequence, meta_info):
        next_step = None
        
        logger.info("agent flow is not preprocessed")

        start_time = time.time()
        should_bypass_synth = 'bypass_synth' in meta_info and meta_info['bypass_synth'] == True
        next_step = self._get_next_step(sequence, "llm")
        meta_info['llm_start_time'] = time.time()
        route = None
        if self.route_layer is not None:
            route = self.route_layer(message['data']).name
            logger.info(f"Got route name {route}")
        
        if route is not None:
            logger.info(f"It was a route hit and we've got to respond from cache hence simply returning and the route is {route}")
            # Check if for the particular route if there's a vector store
            # If not send the response else get the response from the vector store
            logger.info(f"Vector caches {self.vector_caches}")
            if route in self.vector_caches:
                logger.info(f"Route {route} has a vector cache")
                relevant_utterance = self.vector_caches[route].get(message['data'])
                cache_response = self.route_responses_dict[route][relevant_utterance]
                convert_to_request_log(message = message['data'], meta_info= meta_info, component="llm", direction="request", model=self.task_config["tools_config"]["llm_agent"]["model"], run_id= self.run_id)
                convert_to_request_log(message = message['data'], meta_info= meta_info, component="llm", direction="response", model=self.task_config["tools_config"]["llm_agent"]["model"], is_cached= True, run_id= self.run_id)
                messages = copy.deepcopy(self.history)
                messages += [{'role': 'user', 'content': message['data']},{'role': 'assistant', 'content': cache_response}]
                self.interim_history = copy.deepcopy(messages)
                self.llm_response_generated = True
                if self.callee_silent:
                    logger.info("##### When we got utterance end, maybe LLM was still generating response. So, copying into history")
                    self.history = copy.deepcopy(self.interim_history)

            else:
                logger.info(f"Route doesn't have a vector cache, and hence simply returning back a given response")
                cache_response = self.route_responses_dict[route]
            
            logger.info(f"Cached response {cache_response}")
            meta_info['cached'] = True
            meta_info["end_of_llm_stream"] = True            
                
            await self._handle_llm_output(next_step, cache_response, should_bypass_synth, meta_info)
            self.llm_processed_request_ids.add(self.current_request_id)
        else:
            messages = copy.deepcopy(self.history)
            logger.info(f"Message {messages} history {self.history}")
            messages.append({'role': 'user', 'content': message['data']})
            ### TODO CHECK IF THIS IS EVEN REQUIRED
<<<<<<< HEAD
            model = None
            if self.__is_openai_assistant_agent():
                model = "openai_assistant"
            else:
                model = self.llm_config['model']

            convert_to_request_log(message=format_messages(messages, use_system_prompt= True), meta_info= meta_info, component="llm", direction="request", model=model, run_id= self.run_id)
            
            async for llm_message in self.tools['llm_agent'].generate(messages, synthesize=True, meta_info = meta_info):
                text_chunk, end_of_llm_stream, latency = llm_message
                if latency and (len(self.llm_latencies) == 0 or self.llm_latencies[-1] != latency):
                    meta_info["llm_latency"] = latency
                    self.llm_latencies.append(latency)
                    self.average_llm_latency = sum(self.llm_latencies) / len(self.llm_latencies)
                    logger.info(f"Got llm latencies {self.llm_latencies}")
                llm_response += " " + text_chunk
                logger.info(f"Got a response from LLM {llm_response}")
                if self.stream:
                    if end_of_llm_stream:
                        meta_info["end_of_llm_stream"] = True
                    text_chunk = self.__process_stop_words(text_chunk, meta_info)
                    logger.info(f"##### O/P from LLM {text_chunk} {llm_response}")
                    await self._handle_llm_output(next_step, text_chunk, should_bypass_synth, meta_info)
                    
            if not self.stream:
                meta_info["end_of_llm_stream"] = True
                messages.append({"role": "assistant", "content": llm_response})
                self.history = copy.deepcopy(messages)
                await self._handle_llm_output(next_step, llm_response, should_bypass_synth, meta_info)
                convert_to_request_log(message = llm_response, meta_info= meta_info, component="llm", direction="response", model=self.task_config["tools_config"]["llm_agent"]["model"], run_id= self.run_id)
            else:    
                if self.current_request_id in self.llm_rejected_request_ids:
                    logger.info("##### User spoke while LLM was generating response")
                else:
                    messages.append({"role": "assistant", "content": llm_response})
                    convert_to_request_log(message=llm_response, meta_info= meta_info, component="llm", direction="response", model=self.task_config["tools_config"]["llm_agent"]["model"], run_id= self.run_id)
                    self.interim_history = copy.deepcopy(messages)
                    self.llm_response_generated = True
                    if self.callee_silent:
                        logger.info("##### When we got utterance end, maybe LLM was still generating response. So, copying into history")
                        self.history = copy.deepcopy(self.interim_history)
                    #self.__update_transcripts()
=======
            convert_to_request_log(message=format_messages(messages, use_system_prompt= True), meta_info= meta_info, component="llm", direction="request", model=self.task_config["tools_config"]["llm_agent"]["model"], run_id= self.run_id)
>>>>>>> c8045888

            await self.__do_llm_generation(messages, meta_info, next_step, should_bypass_synth)
            # TODO : Write a better check for completion prompt 
            if self.use_llm_to_determine_hangup and not self.turn_based_conversation:
                answer = await self.tools["llm_agent"].check_for_completion(self.history, self.check_for_completion_prompt)
                should_hangup = answer['answer'].lower() == "yes"
                prompt = [
                        {'role': 'system', 'content': self.check_for_completion_prompt},
                        {'role': 'user', 'content': format_messages(self.history, use_system_prompt= True)}]
                logger.info(f"##### Answer from the LLM {answer}")
                convert_to_request_log(message=format_messages(prompt, use_system_prompt= True), meta_info= meta_info, component="llm", direction="request", model=self.task_config["tools_config"]["llm_agent"]["model"], run_id= self.run_id)
                convert_to_request_log(message=answer, meta_info= meta_info, component="llm", direction="response", model= self.check_for_completion_llm, run_id= self.run_id)
                
                if should_hangup:
                    await self.__process_end_of_conversation()
                    return

            self.llm_processed_request_ids.add(self.current_request_id)
            llm_response = ""
    
    async def _listen_llm_input_queue(self):
        logger.info(
            f"Starting listening to LLM queue as either Connected to dashboard = {self.turn_based_conversation} or  it's a textual chat agent {self.textual_chat_agent}")
        while True:
            try:
                ws_data_packet = await self.queues["llm"].get()
                logger.info(f"ws_data_packet {ws_data_packet}")
                meta_info = self.__get_updated_meta_info(ws_data_packet['meta_info'])
                bos_packet = create_ws_data_packet("<beginning_of_stream>", meta_info)
                await self.tools["output"].handle(bos_packet)
                # self.interim_history = self.history.copy()
                # self.history.append({'role': 'user', 'content': ws_data_packet['data']})
                await self._run_llm_task(
                    create_ws_data_packet(ws_data_packet['data'], meta_info))
                if self._is_preprocessed_flow():
                    self.__update_preprocessed_tree_node()
                eos_packet = create_ws_data_packet("<end_of_stream>", meta_info)
                await self.tools["output"].handle(eos_packet)

            except Exception as e:
                traceback.print_exc()
                logger.error(f"Something went wrong with LLM queue {e}")
                break

    async def _run_llm_task(self, message):
        sequence, meta_info = self._extract_sequence_and_meta(message)
        logger.info(f"After adding {self.curr_sequence_id} into sequence id {self.sequence_ids} for message {message}")

        try:
            if self._is_extraction_task() or self._is_summarization_task():
                await self._process_followup_task(message)
            elif self._is_conversation_task():
                if self._is_preprocessed_flow():
                    if time.time() < self.consider_next_transcript_after:
                        logger.info("Not considering transcript as we're still in cool down period")
                        await asyncio.sleep(self.consider_next_transcript_after - time.time())
                    logger.info(f"Running preprocessedf task")
                    await self._process_conversation_preprocessed_task(message, sequence, meta_info)

                elif self._is_formulaic_flow():
                    await self._process_conversation_formulaic_task(message, sequence, meta_info)
                else:
                    await self._process_conversation_task(message, sequence, meta_info)
            else:
                logger.error("unsupported task type: {}".format(self.task_config["task_type"]))
            self.llm_task = None
        except Exception as e:
            traceback.print_exc()
            logger.error(f"Something went wrong in llm: {e}")


    #################################################################
    # Transcriber task
    #################################################################
    async def process_transcriber_request(self, meta_info):
        if not self.current_request_id or self.current_request_id != meta_info["request_id"]:
            self.previous_request_id, self.current_request_id = self.current_request_id, meta_info["request_id"]

        sequence = meta_info["sequence"]

        # check if previous request id is not in transmitted request id
        if self.previous_request_id is None:
            is_first_message = True
        elif self.previous_request_id not in self.llm_processed_request_ids:
            logger.info(f"Adding previous request id to LLM rejected request if")
            self.llm_rejected_request_ids.add(self.previous_request_id)
        else:
            skip_append_to_data = False
        return sequence
    

    async def _handle_transcriber_output(self, next_task, transcriber_message, meta_info):
        convert_to_request_log(message=transcriber_message, meta_info= meta_info, model = "deepgram", run_id= self.run_id)
        if next_task == "llm":
            logger.info(f"Running llm Tasks")
            meta_info["origin"] = "transcriber"
            transcriber_package = create_ws_data_packet(transcriber_message, meta_info)
            self.llm_task = asyncio.create_task(
                self._run_llm_task(transcriber_package))
            if self.use_fillers:
                self.filler_task = asyncio.create_task(self.__filler_classification_task(transcriber_package))
            
        elif next_task == "synthesizer":
            self.synthesizer_tasks.append(asyncio.create_task(
                self._synthesize(create_ws_data_packet(transcriber_message, meta_info))))
        else:
            logger.info(f"Need to separate out output task")

    async def _listen_transcriber(self):
        transcriber_message = ""
        logger.info(f"Starting transcriber task")
        response_started = False
        num_words = 0
        try:
            while True:
                message = await self.transcriber_output_queue.get()
                logger.info(f"##### Message from the transcriber class {message}")
                if message['meta_info'] is not None and message['meta_info'].get('transcriber_latency', False):
                    self.transcriber_latencies.append(message['meta_info']['transcriber_latency'])
                    self.average_transcriber_latency = sum(self.transcriber_latencies) / len(self.transcriber_latencies)
                if message["data"].strip() == "":
                    continue
                if message['data'] == "transcriber_connection_closed":
                    self.transcriber_duration += message['meta_info']["transcriber_duration"] if message['meta_info'] is not None else 0
                    logger.info("transcriber connection closed")
                    break

                if self.stream:
                    self._set_call_details(message)
                    meta_info = message["meta_info"]
                    sequence = await self.process_transcriber_request(meta_info)
                    next_task = self._get_next_step(sequence, "transcriber")
                    num_words = 0
                    if message['data'] == "TRANSCRIBER_BEGIN":
                        response_started = False #This signifies if we've gotten the first bit of interim text for the given response or not
                        self.callee_silent = False

                    elif "speech_final" in meta_info and meta_info['speech_final'] and message['data'] != "":
                        logger.info(f"Starting the TRANSCRIBER_END TASK")
                        self.callee_speaking = False
                        self.callee_silent = True

                        if self.output_task is None:
                            logger.info(f"Output task was none and hence starting it")
                            self.output_task = asyncio.create_task(self.__process_output_loop())

                        if self._is_preprocessed_flow():
                            self.__update_preprocessed_tree_node()
                        
                        logger.info(f"INTERIM TRANSCRIPT WHEN EVERYTING IS OVER {self.interim_history}")
                        if self.llm_response_generated:
                            logger.info(f"LLM RESPONSE WAS GENERATED AND HENCE MOVING INTERIM HISTORY TO HISTORY")
                            self.history = copy.deepcopy(self.interim_history)
                        meta_info = message['meta_info']
                        transcriber_message = ""
                        self.let_remaining_audio_pass_through = True 

                        if self.nitro:
                            self.time_since_first_interim_result = -1
                            self.required_delay_before_speaking = max(self.minimum_wait_duration - self.incremental_delay, 0)
                            logger.info(f"#### Resetting time since first interim result and resetting required delay {self.required_delay_before_speaking}")
                        
                    else:
                        self.time_since_last_spoken_human_word = time.time()
                        logger.info(f'invoking next_task {next_task} with transcriber_message: {message["data"]}')
                        if transcriber_message.strip() == message['data'].strip():
                            logger.info(f"###### Transcriber message and message data are same and hence not changing anything else. Probably just an is_final thingy. {message}")
                            continue
                                                    
                        elif len(message['data'].strip()) != 0:
                            #Currently simply cancel the next task

                            if not self.first_message_passed:
                                logger.info(f"Adding to transcrber message")
                                self.transcriber_message += message['data']
                                continue

                            num_words += len(message['data'].split(" "))
                            if self.callee_speaking is False:
                                self.callee_speaking_start_time = time.time()
                                self.callee_speaking = True
                            
                            # This means we are generating response from an interim transcript 
                            # Hence we transmit quickly 
                            if not self.started_transmitting_audio:
                                logger.info("##### Haven't started transmitting audio and hence cleaning up downstream tasks")
                                await self.__cleanup_downstream_tasks()
                            else:
                                logger.info(f"Started transmitting and hence moving fursther")
                            
                            # If we've started transmitting audio this is probably an interruption, so calculate number of words
                            if self.started_transmitting_audio and self.number_of_words_for_interruption != 0 and self.first_message_passed:
                                if num_words > self.number_of_words_for_interruption or message['data'].strip() in self.accidental_interruption_phrases:
                                    #Process interruption only if number of words is higher than the threshold 
                                    logger.info(f"###### Number of words {num_words} is higher than the required number of words for interruption, hence, definitely interrupting. Interruption and hence changing the turn id")
                                    self.turn_id +=1
                                    await self.__cleanup_downstream_tasks()
                                else:
                                    logger.info(f"Not starting a cleanup because {num_words} number of words are lesser {self.number_of_words_for_interruption} and hence continuing,")
                                    continue
                            elif self.number_of_words_for_interruption == 0:
                                logger.info(f"Not interrupting")
                                    
                            self.last_response_time = time.time()
                            transcriber_message = message['data']
                            
                            # Use last spoken timestamp to give out endpointing in nitro
                            logger.info(f"###### last spoken timestamp before changing {self.last_spoken_timestamp}")
                            self.last_spoken_timestamp = time.time() * 1000

                            if not response_started:
                                response_started = True
                            elif self.nitro:
                                self.let_remaining_audio_pass_through = False
                                self.required_delay_before_speaking += self.incremental_delay
                                logger.info(f"Increase the incremental delay time {self.required_delay_before_speaking}")
                                if self.time_since_first_interim_result == -1:
                                    self.time_since_first_interim_result = time.time() * 1000
                                    logger.info(f"###### Updating Time since first interim result {self.time_since_first_interim_result}")
                                #In this case user has already started speaking
                                # Hence check the previous message if it's user or assistant
                                # If it's user, simply change user's message
                                # If it's assistant remover assistant message and append user
                                self.callee_silent = False
                            self.llm_response_generated = False
                            logger.info("###### Current transcript: {} Predicting next few tokens and changing last spoken timestampt to {}".format(transcriber_message, self.last_spoken_timestamp))
                            meta_info = self.__get_updated_meta_info(meta_info)
                            await self._handle_transcriber_output(next_task, transcriber_message, meta_info)

                        else:
                            logger.info(f"Got a null message")
                else:
                    logger.info(f"Processing http transcription for message {message}")
                    await self.__process_http_transcription(message)
        
        except Exception as e:
            traceback.print_exc()
            logger.error(f"Error in transcriber {e}")
    
    
    async def __process_http_transcription(self, message):
        meta_info = self.__get_updated_meta_info(message["meta_info"])
        include_latency = meta_info.get("include_latency", False)
        if include_latency:
            self.latency_dict[meta_info['request_id']]["transcriber"] = {"total_latency":  meta_info["transcriber_latency"], "audio_duration": meta_info["audio_duration"], "last_vocal_frame_timestamp": meta_info["last_vocal_frame_timestamp"] }

        sequence = message["meta_info"]["sequence"]
        next_task = self._get_next_step(sequence, "transcriber")
        self.transcriber_duration += message["meta_info"]["transcriber_duration"] if "transcriber_duration" in message["meta_info"] else 0
        #self.history.append({'role': 'user', 'content': message['data']})
        if self._is_preprocessed_flow():
            self.__update_preprocessed_tree_node()

        await self._handle_transcriber_output(next_task, message['data'], meta_info)


    #################################################################
    # Synthesizer task
    #################################################################
    def __enqueue_chunk(self, chunk, i, number_of_chunks, meta_info):
        logger.info(f"Meta_info of chunk {meta_info} {i} {number_of_chunks}")
        meta_info['chunk_id'] = i
        if i == 0 and "is_first_chunk" in meta_info and meta_info["is_first_chunk"]:
            copied_meta_info = copy.deepcopy(meta_info)
            logger.info(f"##### Sending first chunk")
            copied_meta_info["is_first_chunk_of_entire_response"] = True
            self.buffered_output_queue.put_nowait(create_ws_data_packet(chunk, copied_meta_info))
        elif i == number_of_chunks - 1 and (meta_info['sequence_id'] == -1 or ("end_of_synthesizer_stream" in meta_info and meta_info['end_of_synthesizer_stream'])):
            logger.info(f"##### Truly a final chunk")
            copied_meta_info = meta_info.copy()
            copied_meta_info["is_final_chunk_of_entire_response"] = True
            self.buffered_output_queue.put_nowait(create_ws_data_packet(chunk, copied_meta_info))
        else:
            self.buffered_output_queue.put_nowait(create_ws_data_packet(chunk, meta_info))

    async def __listen_synthesizer(self):
        try:
            if self.stream and self.tools['synthesizer'].supports_websocket() and not self.is_an_ivr_call:
                logger.info("Opening websocket connection to synthesizer")
                await self.tools["synthesizer"].open_connection()

            while True:
                logger.info("Listening to synthesizer")
                async for message in self.tools["synthesizer"].generate():
                    meta_info = message["meta_info"]
                    is_first_message = 'is_first_message' in meta_info and meta_info['is_first_message']
                    if is_first_message or (not self.conversation_ended and message["meta_info"]["sequence_id"] in self.sequence_ids):
                        logger.info(f"{message['meta_info']['sequence_id'] } is in sequence ids  {self.sequence_ids} and hence letting it pass by")
                        first_chunk_generation_timestamp = time.time()
                        meta_info["synthesizer_latency"] = first_chunk_generation_timestamp - message['meta_info']['synthesizer_start_time']
                        self.synthesizer_latencies.append(meta_info["synthesizer_latency"])
                        self.average_synthesizer_latency = sum(self.synthesizer_latencies) / len(self.synthesizer_latencies)
        
                        if self.stream:
                            message['data'] = await self.process_audio_data_for_output(meta_info, message)
                            if "is_first_chunk" in message['meta_info'] and message['meta_info']['is_first_chunk']:
                                first_chunk_generation_timestamp = time.time()
                                meta_info["synthesizer_first_chunk_latency"] = first_chunk_generation_timestamp - message['meta_info']['synthesizer_start_time']
                            logger.info(f"Simply Storing in buffered output queue for now")

                            if self.tools["output"].process_in_chunks(self.yield_chunks):
                                number_of_chunks = math.ceil(len(message['data'])/self.output_chunk_size)
                                chunk_idx = 0
                                logger.info(f"Audio chunk size {len(message['data'])}, chunk size {self.output_chunk_size}")
                                for chunk in yield_chunks_from_memory(message['data'], chunk_size=self.output_chunk_size):
                                    self.__enqueue_chunk(chunk, chunk_idx, number_of_chunks, meta_info)
                                    chunk_idx += 1
                            else:
                                self.buffered_output_queue.put_nowait(message)
                        else:
                            logger.info("Stream is not enabled and hence sending entire audio")
                            self.latency_dict[meta_info["request_id"]]["synthesizer"] = {
                                "synthesizer_first_chunk_latency": meta_info.get("synthesizer_latency", 0),
                                "average_latency": self.average_synthesizer_latency
                            }
                            overall_time = time.time() - meta_info["start_time"]
                            await self.tools["output"].handle(message)
                    else:
                        logger.info(f"{message['meta_info']['sequence_id']} is not in sequence ids  {self.sequence_ids} and hence not sending to output")                
                    logger.info(f"Sleeping for 100 ms")
                    convert_to_request_log(message = meta_info['text'], meta_info= meta_info, component="synthesizer", direction="response", model = self.synthesizer_provider, is_cached= 'is_cached' in meta_info and meta_info['is_cached'], engine=self.tools['synthesizer'].get_engine(), run_id= self.run_id)
                    await asyncio.sleep(0.3) #Sleeping for 100ms after receiving every chunk so other tasks can execute

        except Exception as e:
            traceback.print_exc()
            logger.error(f"Error in synthesizer {e}")

    async def process_audio_data_for_output(self, meta_info, message):
        if self.task_config["tools_config"]["output"]["format"] == "pcm" and meta_info.get('format', '') != 'mulaw':
            message['data'] = wav_bytes_to_pcm(message['data'])

        return message['data']

    async def __send_preprocessed_audio(self, meta_info, text):
        meta_info = copy.deepcopy(meta_info)
        yield_in_chunks = self.yield_chunks
        try:
            #TODO: Either load IVR audio into memory before call or user s3 iter_cunks
            # This will help with interruption in IVR
            audio_chunk = None
            if self.turn_based_conversation or self.task_config['tools_config']['output'] == "default":
                audio_chunk = await get_raw_audio_bytes(text, self.assistant_name,
                                                                self.task_config["tools_config"]["output"][
                                                                    "format"], local=self.is_local,
                                                                assistant_id=self.assistant_id)
                logger.info("Sending preprocessed audio")
                meta_info["format"] = self.task_config["tools_config"]["output"]["format"]
                await self.tools["output"].handle(create_ws_data_packet(audio_chunk, meta_info))
            else:
                if meta_info.get('message_category', None ) == 'filler':
                    logger.info(f"Getting {text} filler from local fs")
                    audio = await get_raw_audio_bytes(f'{self.filler_preset_directory}/{text}.wav', local= True, is_location=True)
                    yield_in_chunks = False
                    if not self.turn_based_conversation and self.task_config['tools_config']['output'] != "default":
                        logger.info(f"Got to convert it to pcm")
                        audio_chunk = wav_bytes_to_pcm(resample(audio, format = "wav", target_sample_rate = 8000 ))
                        meta_info["format"] = "pcm"
                else:
                    start_time = time.perf_counter()
                    audio_chunk = await get_raw_audio_bytes(text, self.assistant_name,
                                                                'pcm', local=self.is_local,
                                                                assistant_id=self.assistant_id)
                    logger.info(f"Time to get response from S3 {time.perf_counter() - start_time }")
                    if not self.buffered_output_queue.empty():
                        logger.info(f"Output queue was not empty and hence emptying it")
                        self.buffered_output_queue = asyncio.Queue()
                    meta_info["format"] = "pcm"
                    if 'message_category' in meta_info and meta_info['message_category'] == "agent_welcome_message":
                        if audio_chunk is None:
                            logger.info(f"File doesn't exist in S3. Hence we're synthesizing it from synthesizer")
                            meta_info['cached'] = False
                            await self._synthesize(create_ws_data_packet(meta_info['text'], meta_info= meta_info))
                        else:
                            logger.info(f"Sending the agent welcome message")
                            meta_info['is_first_chunk'] = True
                if yield_in_chunks:
                    i = 0
                    number_of_chunks = math.ceil(len(audio_chunk)/self.output_chunk_size)
                    logger.info(f"Audio chunk size {len(audio_chunk)}, chunk size {self.output_chunk_size}")
                    for chunk in yield_chunks_from_memory(audio_chunk, chunk_size=self.output_chunk_size):
                        self.__enqueue_chunk(chunk, i, number_of_chunks, meta_info)
                        i +=1
                else:
                    meta_info['chunk_id'] = 1
                    meta_info["is_first_chunk_of_entire_response"] = True
                    meta_info["is_final_chunk_of_entire_response"] = True
                    message = create_ws_data_packet(audio_chunk, meta_info)
                    logger.info(f"Yield in chunks is false and hence sending a full")
                    self.buffered_output_queue.put_nowait(message)

        except Exception as e:
            traceback.print_exc()
            logger.error(f"Something went wrong {e}")

    async def _synthesize(self, message):
        meta_info = message["meta_info"]
        text = message["data"]
        meta_info["type"] = "audio"
        meta_info["synthesizer_start_time"] = time.time()
        try:
            if not self.conversation_ended and ('is_first_message' in meta_info and meta_info['is_first_message'] or message["meta_info"]["sequence_id"] in self.sequence_ids):
                if meta_info["is_md5_hash"]:
                    logger.info('sending preprocessed audio response to {}'.format(self.task_config["tools_config"]["output"]["provider"]))
                    await self.__send_preprocessed_audio(meta_info, text)
                    
                elif self.synthesizer_provider in SUPPORTED_SYNTHESIZER_MODELS.keys():
                    # self.sequence_ids.add(meta_info["sequence_id"])
                    # logger.info(f"After adding into sequence id {self.sequence_ids}")
                    convert_to_request_log(message = text, meta_info= meta_info, component="synthesizer", direction="request", model = self.synthesizer_provider, engine=self.tools['synthesizer'].get_engine(), run_id= self.run_id)
                    logger.info('##### sending text to {} for generation: {} '.format(self.synthesizer_provider, text))
                    if 'cached' in message['meta_info'] and meta_info['cached'] is True:
                        logger.info(f"Cached response and hence sending preprocessed text")
                        convert_to_request_log(message = text, meta_info= meta_info, component="synthesizer", direction="response", model = self.synthesizer_provider, is_cached= True, engine=self.tools['synthesizer'].get_engine(), run_id= self.run_id)
                        await self.__send_preprocessed_audio(meta_info, get_md5_hash(text))
                    else:
                        self.synthesizer_characters += len(text)
                        await self.tools["synthesizer"].push(message)
                else:
                    logger.info("other synthesizer models not supported yet")
            else:
                logger.info(f"{message['meta_info']['sequence_id']} is not in sequence ids  {self.sequence_ids} and hence not synthesizing this")                

        except Exception as e:
            traceback.print_exc()
            logger.error(f"Error in synthesizer: {e}")

    ############################################################
    # Output handling
    ############################################################
    
    async def __send_first_message(self, message):
        meta_info = self.__get_updated_meta_info()
        sequence = meta_info["sequence"]
        next_task = self._get_next_step(sequence, "transcriber")
        await self._handle_transcriber_output(next_task, message, meta_info)
        self.time_since_first_interim_result = (time.time() * 1000) - 1000

    async def __handle_initial_silence(self, duration = 5):
        while True:
            logger.info(f"Checking for initial silence {duration}")
            #logger.info(f"Woke up from my slumber {self.callee_silent}, {self.history}, {self.interim_history}")
            if self.first_message_passed and self.callee_silent and len(self.history) == 1 and len(self.interim_history) == 1 and time.time() - self.first_message_passing_time > duration:
                logger.info(f"Calee was silent and hence speaking Hello on callee's behalf")
                await self.__send_first_message("Hello")
                break
            elif len(self.history) > 1:
                break
            await asyncio.sleep(3)
        self.background_check_task = None

    def __process_latency_data(self, message):
        utterance_end = message['meta_info'].get("utterance_end", None)
        overall_first_byte_latency = time.time() - message['meta_info']['utterance_end'] if utterance_end is not None else 0
        transcriber_latency = message["meta_info"].get("transcriber_latency", 0) if utterance_end is not None else 0
        first_llm_buffer_latency = message["meta_info"].get("llm_latency", 0) if utterance_end is not None else 0
        synthesizer_first_chunk_latency = message["meta_info"].get("synthesizer_latency", 0) if utterance_end is not None else 0

        if utterance_end is None:
            logger.info(f"First chunk is none")

        latency_metrics = {
            "transcriber": {
                "utterance_end": utterance_end,
                "latency": transcriber_latency,
                "average_latency": self.average_transcriber_latency
                },
            "llm": {
                "first_llm_buffer_latency" : first_llm_buffer_latency,
                "average_latency": self.average_llm_latency,
                },
            "synthesizer": {
                "synthesizer_first_chunk_latency": synthesizer_first_chunk_latency,
                "average_latency": self.average_synthesizer_latency
                },
            "overall_first_byte_latency": overall_first_byte_latency,
            
            }

        if message['meta_info']["request_id"] not in self.latency_dict:
            self.latency_dict[message['meta_info']["request_id"]] = latency_metrics
            logger.info("LATENCY METRICS FOR {} are {}".format(message['meta_info']["request_id"], latency_metrics))
            
    #Currently this loop only closes in case of interruption 
    # but it shouldn't be the case. 
    async def __process_output_loop(self):
        try:
            num_chunks = 0
            while True:
        
                if (not self.let_remaining_audio_pass_through) and self.first_message_passed:
                    time_since_first_interim_result = (time.time() *1000)- self.time_since_first_interim_result if self.time_since_first_interim_result != -1 else -1
                    if  time_since_first_interim_result != -1 and time_since_first_interim_result < self.required_delay_before_speaking:
                        logger.info(f"##### It's been {time_since_first_interim_result} ms since first  interim result and required time to wait for it is {self.required_delay_before_speaking}. Hence sleeping for 100ms. self.time_since_first_interim_result {self.time_since_first_interim_result}")
                        await asyncio.sleep(0.1) #sleep for 100ms and continue 
                        continue
                    else:
                        logger.info(f"First interim result hasn't been gotten yet and hence sleeping ")
                        await asyncio.sleep(0.1)
                    

                    logger.info(f"##### Got to wait {self.required_delay_before_speaking} ms before speaking and alreasy waited {time_since_first_interim_result} since the first interim result")
                else:
                    
                    logger.info(f"Started transmitting at {time.time()}")

                message = await self.buffered_output_queue.get()
                chunk_id = message['meta_info']['chunk_id']

                logger.info("##### Start response is True for {} and hence starting to speak {} Current sequence ids {}".format(chunk_id, message['meta_info'], self.sequence_ids))
                if "end_of_conversation" in message['meta_info']:
                    await self.__process_end_of_conversation()
                
                if 'sequence_id' in message['meta_info'] and message["meta_info"]["sequence_id"] in self.sequence_ids:
                    num_chunks +=1
                    await self.tools["output"].handle(message)                    
                    duration = calculate_audio_duration(len(message["data"]), self.sampling_rate, format = message['meta_info']['format'])
                    logger.info(f"Duration of the byte {duration}")
                    self.conversation_recording['output'].append({'data': message['data'], "start_time": time.time(), "duration": duration})
                else:
                    logger.info(f'{message["meta_info"]["sequence_id"]} is not in {self.sequence_ids} and hence not speaking')
                    continue
                
                if "is_final_chunk_of_entire_response" in message['meta_info'] and message['meta_info']['is_final_chunk_of_entire_response']:
                    self.started_transmitting_audio = False
                    logger.info("##### End of synthesizer stream and ")     
                    self.asked_if_user_is_still_there = False   
                    num_chunks = 0
                    self.turn_id +=1
                    if not self.first_message_passed:
                        self.first_message_passed = True
                        logger.info(f"Making first message passed as True")
                        self.first_message_passing_time = time.time()
                        if len(self.transcriber_message) != 0:
                            logger.info(f"Sending the first message as the first message is still not passed and we got a response")
                            await self.__send_first_message(self.transcriber_message)
                            self.transcriber_message = ''

                if "is_first_chunk_of_entire_response" in message['meta_info'] and message['meta_info']['is_first_chunk_of_entire_response']:
                    logger.info(f"First chunk stuff")
                    self.started_transmitting_audio = True
                    self.consider_next_transcript_after = time.time() + self.duration_to_prevent_accidental_interruption
                    self.__process_latency_data(message) 
                else:
                    # Sleep until this particular audio frame is spoken only if the duration for the frame is atleast 500ms
                    if duration > 0:
                        logger.info(f"##### Sleeping for {duration} to maintain quueue on our side {self.sampling_rate}")
                        await asyncio.sleep(duration - 0.030) #30 milliseconds less

                self.last_transmitted_timesatamp = time.time()
                logger.info(f"##### Updating Last transmitted timestamp to {self.last_transmitted_timesatamp}")
                
        except Exception as e:
            traceback.print_exc()
            logger.error(f'Error in processing message output')

    
    async def __check_for_completion(self):
        while True:
            await asyncio.sleep(2)
            if self.last_transmitted_timesatamp == 0:
                logger.info(f"Last transmitted timestamp is simply 0 and hence continuing")
                continue

            time_since_last_spoken_AI_word = (time.time() - self.last_transmitted_timesatamp) 
            if time_since_last_spoken_AI_word > self.hang_conversation_after and self.time_since_last_spoken_human_word < self.last_transmitted_timesatamp:
                logger.info(f"{time_since_last_spoken_AI_word} seconds since last spoken time stamp and hence cutting the phone call and last transmitted timestampt ws {self.last_transmitted_timesatamp} and time since last spoken human word {self.time_since_last_spoken_human_word}")
                await self.__process_end_of_conversation()
                break
            elif time_since_last_spoken_AI_word > 6 and not self.asked_if_user_is_still_there and self.time_since_last_spoken_human_word < self.last_transmitted_timesatamp :
                logger.info(f"Asking if the user is still there")
                self.asked_if_user_is_still_there = True
                if self.should_record:
                    meta_info={'io': 'default', "request_id": str(uuid.uuid4()), "cached": False, "sequence_id": -1, 'format': 'wav'}
                    await self._synthesize(create_ws_data_packet("Hey, are you still there?", meta_info= meta_info))
                else:
                    meta_info={'io': self.tools["output"].get_provider(), "request_id": str(uuid.uuid4()), "cached": False, "sequence_id": -1, 'format': 'pcm'}
                    await self._synthesize(create_ws_data_packet("Hey, are you still there?", meta_info= meta_info))
                
                #Just in case we need to clear messages sent before 
                await self.tools["output"].handle_interruption()
            else:
                logger.info(f"Only {time_since_last_spoken_AI_word} seconds since last spoken time stamp and hence not cutting the phone call")
    
    async def __check_for_backchanneling(self):
        while True:
            if self.callee_speaking and time.time() - self.callee_speaking_start_time > self.backchanneling_start_delay:
                filename = random.choice(self.filenames)
                logger.info(f"Should send a random backchanneling words and sending them {filename}")
                audio = await get_raw_audio_bytes(f"{self.backchanneling_audios}/{filename}", local= True, is_location=True)
                if not self.turn_based_conversation and self.task_config['tools_config']['output'] != "default":
                    audio = resample(audio, target_sample_rate= 8000, format="wav")
                    audio = wav_bytes_to_pcm(audio)
                await self.tools["output"].handle(create_ws_data_packet(audio, self.__get_updated_meta_info())) 
            else:
                logger.info(f"Callee isn't speaking and hence not sending or {time.time() - self.callee_speaking_start_time} is not greater than {self.backchanneling_start_delay}") 
            await asyncio.sleep(self.backchanneling_message_gap) 
    
    async def __first_message(self):
        logger.info(f"Executing the first message task")
        try:
            while True:
                if not self.stream_sid and not self.default_io:
                    stream_sid = self.tools["input"].get_stream_sid()
                    if stream_sid is not None:
                        logger.info(f"Got stream sid and hence sending the first message {stream_sid}")
                        self.stream_sid = stream_sid
                        text = self.kwargs.get('agent_welcome_message', None)
                        logger.info(f"Generating {text}")
                        meta_info = {'io': self.tools["output"].get_provider(), 'message_category': 'agent_welcome_message', 'stream_sid': stream_sid, "request_id": str(uuid.uuid4()), "cached": True, "sequence_id": -1, 'format': self.task_config["tools_config"]["output"]["format"], 'text': text}
                        await self._synthesize(create_ws_data_packet(text, meta_info=meta_info))
                        break
                    else:
                        logger.info(f"Stream id is still None, so not passing it")
                        await asyncio.sleep(0.5) #Sleep for half a second to see if stream id goes past None 
                elif self.default_io:
                    logger.info(f"Shouldn't record")
                    # meta_info={'io': 'default', 'is_first_message': True, "request_id": str(uuid.uuid4()), "cached": True, "sequence_id": -1, 'format': 'wav'}
                    # await self._synthesize(create_ws_data_packet(self.kwargs['agent_welcome_message'], meta_info= meta_info))
                    break

        except Exception as e:
            logger.error(f"Error happeneed {e}")

    async def __start_transmitting_ambient_noise(self):
        try:
            audio = await get_raw_audio_bytes(f'{os.getenv("AMBIENT_NOISE_PRESETS_DIR")}/{self.soundtrack}', local= True, is_location=True)
            audio = resample(audio, self.sampling_rate, format = "wav")
            if self.task_config["tools_config"]["output"]["provider"] in SUPPORTED_OUTPUT_TELEPHONY_HANDLERS.keys():
                audio = wav_bytes_to_pcm(audio)
            logger.info(f"Length of audio {len(audio)} {self.sampling_rate}")
            if self.should_record:
                meta_info={'io': 'default', 'message_category': 'ambient_noise', "request_id": str(uuid.uuid4()), "sequence_id": -1, "type":'audio', 'format': 'wav'}
            else:

                meta_info={'io': self.tools["output"].get_provider(), 'message_category': 'ambient_noise', 'stream_sid': self.stream_sid , "request_id": str(uuid.uuid4()), "cached": True, "type":'audio', "sequence_id": -1, 'format': 'pcm'}
            while True:
                logger.info(f"Before yielding ambient noise")
                for chunk in yield_chunks_from_memory(audio, self.output_chunk_size*2 ):
                    if not self.started_transmitting_audio:
                        logger.info(f"Transmitting ambient noise {len(chunk)}")
                        await self.tools["output"].handle(create_ws_data_packet(chunk, meta_info=meta_info))
                    logger.info("Sleeping for 800 ms")
                    await asyncio.sleep(0.5)
        except Exception as e:
            logger.error(f"Something went wrong while transmitting noise {e}")

    async def run(self):
        try:
            if self._is_conversation_task():
                # Create transcriber and synthesizer tasks
                logger.info("starting task_id {}".format(self.task_id))                
                tasks = [asyncio.create_task(self.tools['input'].handle())]
                if not self.turn_based_conversation:
                    self.background_check_task = asyncio.create_task(self.__handle_initial_silence(duration = 15))
                if "transcriber" in self.tools:
                    tasks.append(asyncio.create_task(self._listen_transcriber()))
                    self.transcriber_task = asyncio.create_task(self.tools["transcriber"].run())

                if self.turn_based_conversation and self._is_conversation_task():
                    logger.info(
                        "Since it's connected through dashboard, I'll run listen_llm_tas too in case user wants to simply text")
                    self.llm_queue_task = asyncio.create_task(self._listen_llm_input_queue())
                
                if "synthesizer" in self.tools and self._is_conversation_task():
                    logger.info("Starting synthesizer task")
                    try:
                        self.synthesizer_task = asyncio.create_task(self.__listen_synthesizer())
                    except asyncio.CancelledError as e:
                        logger.error(f'Synth task got cancelled {e}')
                        traceback.print_exc()
                    
                logger.info(f"Starting the first message task {self.enforce_streaming}")
                self.output_task = asyncio.create_task(self.__process_output_loop())
                if not self.turn_based_conversation or self.enforce_streaming:
                    logger.info(f"Setting up other servers")
                    self.first_message_task = asyncio.create_task(self.__first_message())
                    if not self.use_llm_to_determine_hangup :
                        self.hangup_task = asyncio.create_task(self.__check_for_completion())
                    if self.should_backchannel:
                        self.backchanneling_task = asyncio.create_task(self.__check_for_backchanneling())
                    if self.ambient_noise:
                        logger.info(f"Transmitting ambient noise")
                        self.ambient_noise_task = asyncio.create_task(self.__start_transmitting_ambient_noise())
                try:
                    await asyncio.gather(*tasks)
                except asyncio.CancelledError as e:
                    logger.error(f'task got cancelled {e}')
                    traceback.print_exc()
                except Exception as e:
                    traceback.print_exc()
                    logger.error(f"Error: {e}")

                logger.info("Conversation completed")
            else:
                # Run agent followup tasks
                try:
                    if self.task_config["task_type"] == "webhook":
                        await self._process_followup_task()
                    else:
                        await self._run_llm_task(self.input_parameters)
                except Exception as e:
                    logger.error(f"Could not do llm call: {e}")
                    raise Exception(e)

        except asyncio.CancelledError as e:
            # Cancel all tasks on cancel
            traceback.print_exc()
            self.transcriber_task.cancel()
            self.handle_cancellation(f"Websocket got cancelled {self.task_id}")

        except Exception as e:
            # Cancel all tasks on error
            self.handle_cancellation(f"Exception occurred {e}")
            raise Exception(e)

        finally:
            # Construct output
            if "synthesizer" in self.tools and self.synthesizer_task is not None:   
                self.synthesizer_task.cancel()

            
            if self._is_conversation_task():
                output = {"messages": self.history, "conversation_time": time.time() - self.start_time,
                    "label_flow": self.label_flow, "call_sid": self.call_sid, "stream_sid": self.stream_sid,
                    "transcriber_duration": self.transcriber_duration,
                    "synthesizer_characters": self.tools['synthesizer'].get_synthesized_characters(), "ended_by_assistant": self.ended_by_assistant,
                    "latency_dict": self.latency_dict}

                self.output_task.cancel()

                if self.hangup_task is not None:
                    self.hangup_task.cancel()                
            
                if self.backchanneling_task is not None:
                    self.backchanneling_task.cancel()
            
                if self.ambient_noise_task is not None:
                    self.ambient_noise_task.cancel()
                  
                if self.background_check_task is not None:
                    self.background_check_task.cancel()
                
                if self.first_message_task is not None:
                    self.first_message_task.cancel()
            
                if self.should_record:
                    output['recording_url'] = await save_audio_file_to_s3(self.conversation_recording, self.sampling_rate, self.assistant_id, self.run_id)

                if self.task_config['tools_config']['output']['provider'] == "daily":
                    logger.info("calling release function")
                    await self.tools['output'].release_call()
            else:
                output = self.input_parameters
                if self.task_config["task_type"] == "extraction":
                    output = { "extracted_data" : self.extracted_data, "task_type": "extraction"}
                elif self.task_config["task_type"] == "summarization":
                    logger.info(f"self.summarized_data {self.summarized_data}")
                    output = {"summary" : self.summarized_data, "task_type": "summarization"}
                elif self.task_config["task_type"] == "webhook":
                    output = {"status": self.webhook_response, "task_type": "webhook"}
            
            return output
                

    def handle_cancellation(self, message):
        try:
            # Cancel all tasks on cancellation
            tasks = [t for t in asyncio.all_tasks() if t is not asyncio.current_task()]
            if "synthesizer" in self.tools and self.synthesizer_task:
                self.synthesizer_task.cancel()
            logger.info(f"tasks {len(tasks)}")
            for task in tasks:
                logger.info(f"Cancelling task {task.get_name()}")
                task.cancel()
            logger.info(message)
        except Exception as e:
            traceback.print_exc()
            logger.info(e)<|MERGE_RESOLUTION|>--- conflicted
+++ resolved
@@ -49,6 +49,9 @@
         if task['tools_config'].get('api_tools', None) is not None:
             logger.info(f"API TOOLS is present {task['tools_config']['api_tools']}")
             self.kwargs['api_tools'] = task['tools_config']['api_tools']
+        if task['tools_config']["llm_agent"]['extra_config'].get('assistant_id', None) is not None:
+            self.kwargs['assistant_id'] = task['tools_config']["llm_agent"]['extra_config']['assistant_id']
+            logger.info(f"Assistant id for agent is {self.kwargs['assistant_id']}")
 
         if self.__has_extra_config():
             self.kwargs['assistant_id'] = task['tools_config']["llm_agent"]['extra_config']['assistant_id']
@@ -163,8 +166,7 @@
         #self.stream = not turn_based_conversation #Currently we are allowing only realtime conversation based usecases. Hence it'll always be true unless connected through dashboard
         self.is_local = False
         self.llm_config = None
-<<<<<<< HEAD
-
+        
         if not self.__is_openai_assistant_agent():
             if self.task_config["tools_config"]["llm_agent"] is not None:
                 self.llm_config = {
@@ -172,14 +174,6 @@
                     "max_tokens": self.task_config["tools_config"]["llm_agent"]["max_tokens"],
                     "provider": self.task_config["tools_config"]["llm_agent"]["provider"]
                 }
-=======
-        if self.task_config["tools_config"]["llm_agent"] is not None:
-            self.llm_config = {
-                "model": self.task_config["tools_config"]["llm_agent"]["model"],
-                "max_tokens": self.task_config["tools_config"]["llm_agent"]["max_tokens"],
-                "provider": self.task_config["tools_config"]["llm_agent"]["provider"]
-            }
->>>>>>> c8045888
         
         # Output stuff
         self.output_task = None
@@ -197,7 +191,6 @@
         self.__setup_transcriber()
         # setting synthesizer
         self.__setup_synthesizer(self.llm_config)
-<<<<<<< HEAD
 
         # setting llm
         if self.llm_config is not None:
@@ -207,13 +200,6 @@
         else:
             self.__setup_tasks()
 
-=======
-        # setting llm
-        llm = self.__setup_llm(self.llm_config)
-        #Setup tasks
-        self.__setup_tasks(llm)
-        
->>>>>>> c8045888
         #setup request logs
         self.request_logs = []
         self.hangup_task = None
@@ -481,7 +467,6 @@
 
     def __setup_tasks(self, llm = None):
         if self.task_config["task_type"] == "conversation":
-<<<<<<< HEAD
             if "agent_flow_type" in  self.task_config["tools_config"]["llm_agent"]:
                 if self.task_config["tools_config"]["llm_agent"]["agent_flow_type"] == "streaming":
                     self.tools["llm_agent"] = StreamingContextualAgent(llm)
@@ -493,19 +478,6 @@
                 logger.info("setting up backend as openai_assistants")
                 self.tools["llm_agent"] = OpenAIAssistantAgent(**self.task_config["tools_config"]["llm_agent"]['extra_config'])
 
-=======
-            agent_type = self.task_config["tools_config"]["llm_agent"].get("agent_type", self.task_config["tools_config"]["llm_agent"]["agent_flow_type"])
-            if agent_type == "streaming":
-                self.tools["llm_agent"] = StreamingContextualAgent(llm)
-            elif agent_type == "openai_assistant":
-                logger.info("setting up backend as openai_assistants")
-                self.tools["llm_agent"] = OpenAIAssistantAgent(llm)
-            elif agent_type in ("preprocessed", "formulaic"):
-                preprocessed = self.task_config["tools_config"]["llm_agent"]["agent_flow_type"] == "preprocessed"
-                logger.info(f"LLM TYPE {type(llm)}")
-                self.tools["llm_agent"] = GraphBasedConversationAgent(llm, context_data=self.context_data,
-                                                                      prompts=self.prompts, preprocessed=preprocessed)
->>>>>>> c8045888
         elif self.task_config["task_type"] == "extraction":
             logger.info("Setting up extraction agent")
             self.tools["llm_agent"] = ExtractionContextualAgent(llm, prompt=self.system_prompt)
@@ -985,53 +957,7 @@
             logger.info(f"Message {messages} history {self.history}")
             messages.append({'role': 'user', 'content': message['data']})
             ### TODO CHECK IF THIS IS EVEN REQUIRED
-<<<<<<< HEAD
-            model = None
-            if self.__is_openai_assistant_agent():
-                model = "openai_assistant"
-            else:
-                model = self.llm_config['model']
-
-            convert_to_request_log(message=format_messages(messages, use_system_prompt= True), meta_info= meta_info, component="llm", direction="request", model=model, run_id= self.run_id)
-            
-            async for llm_message in self.tools['llm_agent'].generate(messages, synthesize=True, meta_info = meta_info):
-                text_chunk, end_of_llm_stream, latency = llm_message
-                if latency and (len(self.llm_latencies) == 0 or self.llm_latencies[-1] != latency):
-                    meta_info["llm_latency"] = latency
-                    self.llm_latencies.append(latency)
-                    self.average_llm_latency = sum(self.llm_latencies) / len(self.llm_latencies)
-                    logger.info(f"Got llm latencies {self.llm_latencies}")
-                llm_response += " " + text_chunk
-                logger.info(f"Got a response from LLM {llm_response}")
-                if self.stream:
-                    if end_of_llm_stream:
-                        meta_info["end_of_llm_stream"] = True
-                    text_chunk = self.__process_stop_words(text_chunk, meta_info)
-                    logger.info(f"##### O/P from LLM {text_chunk} {llm_response}")
-                    await self._handle_llm_output(next_step, text_chunk, should_bypass_synth, meta_info)
-                    
-            if not self.stream:
-                meta_info["end_of_llm_stream"] = True
-                messages.append({"role": "assistant", "content": llm_response})
-                self.history = copy.deepcopy(messages)
-                await self._handle_llm_output(next_step, llm_response, should_bypass_synth, meta_info)
-                convert_to_request_log(message = llm_response, meta_info= meta_info, component="llm", direction="response", model=self.task_config["tools_config"]["llm_agent"]["model"], run_id= self.run_id)
-            else:    
-                if self.current_request_id in self.llm_rejected_request_ids:
-                    logger.info("##### User spoke while LLM was generating response")
-                else:
-                    messages.append({"role": "assistant", "content": llm_response})
-                    convert_to_request_log(message=llm_response, meta_info= meta_info, component="llm", direction="response", model=self.task_config["tools_config"]["llm_agent"]["model"], run_id= self.run_id)
-                    self.interim_history = copy.deepcopy(messages)
-                    self.llm_response_generated = True
-                    if self.callee_silent:
-                        logger.info("##### When we got utterance end, maybe LLM was still generating response. So, copying into history")
-                        self.history = copy.deepcopy(self.interim_history)
-                    #self.__update_transcripts()
-=======
             convert_to_request_log(message=format_messages(messages, use_system_prompt= True), meta_info= meta_info, component="llm", direction="request", model=self.task_config["tools_config"]["llm_agent"]["model"], run_id= self.run_id)
->>>>>>> c8045888
-
             await self.__do_llm_generation(messages, meta_info, next_step, should_bypass_synth)
             # TODO : Write a better check for completion prompt 
             if self.use_llm_to_determine_hangup and not self.turn_based_conversation:
