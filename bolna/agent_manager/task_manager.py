import asyncio
from collections import defaultdict
import math
import os
import random
import traceback
import time
import json
import uuid
import copy
from datetime import datetime
import pytz

import aiohttp

from bolna.constants import ACCIDENTAL_INTERRUPTION_PHRASES, DEFAULT_USER_ONLINE_MESSAGE, DEFAULT_USER_ONLINE_MESSAGE_TRIGGER_DURATION, FILLER_DICT, PRE_FUNCTION_CALL_MESSAGE, DEFAULT_LANGUAGE_CODE
from bolna.helpers.function_calling_helpers import trigger_api, computed_api_response
from bolna.memory.cache.vector_cache import VectorCache
from .base_manager import BaseManager
from bolna.agent_types import *
from bolna.providers import *
from bolna.prompts import *
from bolna.helpers.utils import get_route_info, calculate_audio_duration, create_ws_data_packet, get_file_names_in_directory, get_raw_audio_bytes, is_valid_md5, \
    get_required_input_types, format_messages, get_prompt_responses, resample, save_audio_file_to_s3, update_prompt_with_context, get_md5_hash, clean_json_string, wav_bytes_to_pcm, convert_to_request_log, yield_chunks_from_memory, process_task_cancellation
from bolna.helpers.logger_config import configure_logger
from semantic_router import Route
from semantic_router.layer import RouteLayer
from semantic_router.encoders import FastEmbedEncoder

asyncio.get_event_loop().set_debug(True)
logger = configure_logger(__name__)


class TaskManager(BaseManager):
    def __init__(self, assistant_name, task_id, task, ws, input_parameters=None, context_data=None,
                 assistant_id=None, turn_based_conversation=False, cache=None,
                 input_queue=None, conversation_history=None, output_queue=None, yield_chunks=True, **kwargs):
        super().__init__()
        # Latency and logging 
        self.latency_dict = defaultdict(dict)
        self.kwargs = kwargs
        #Setup Latency part
        self.llm_latencies = []
        self.synthesizer_latencies = []
        self.transcriber_latencies = []
        self.average_llm_latency = 0.0
        self.average_synthesizer_latency = 0.0
        self.average_transcriber_latency = 0.0
        self.task_config = task

        self.timezone = pytz.timezone('America/Los_Angeles')
        self.language = DEFAULT_LANGUAGE_CODE

        logger.info(f"API TOOLS IN TOOLS CONFIG {task['tools_config'].get('api_tools')}")
        if task['tools_config'].get('api_tools', None) is not None:
            logger.info(f"API TOOLS is present {task['tools_config']['api_tools']}")
            self.kwargs['api_tools'] = task['tools_config']['api_tools']

        if task['tools_config']["llm_agent"] and task['tools_config']["llm_agent"]['llm_config'].get('assistant_id', None) is not None:
            self.kwargs['assistant_id'] = task['tools_config']["llm_agent"]['llm_config']['assistant_id']
            logger.info(f"Assistant id for agent is {self.kwargs['assistant_id']}")

        if self.__is_openai_assistant():
            self.kwargs['assistant_id'] = task['tools_config']["llm_agent"]['llm_config']['assistant_id']
            logger.info(f"Assistant id for agent is {self.kwargs['assistant_id']}")

        logger.info(f"doing task {task}")
        self.task_id = task_id
        self.assistant_name = assistant_name
        self.tools = {}
        self.websocket = ws
        self.context_data = context_data
        logger.info(f"turn_based_conversation {turn_based_conversation}")
        self.turn_based_conversation = turn_based_conversation
        self.enforce_streaming = kwargs.get("enforce_streaming", False)
        self.room_url = kwargs.get("room_url", None)
        self.callee_silent = True
        self.yield_chunks = yield_chunks
        # Set up communication queues between processes
        self.audio_queue = asyncio.Queue()
        self.llm_queue = asyncio.Queue()
        self.synthesizer_queue = asyncio.Queue()
        self.transcriber_output_queue = asyncio.Queue()
        self.queues = {
            "transcriber": self.audio_queue,
            "llm": self.llm_queue,
            "synthesizer": self.synthesizer_queue
        }
        self.pipelines = task['toolchain']['pipelines']
        self.textual_chat_agent = False
        if task['toolchain']['pipelines'][0] == "llm" and task["tools_config"]["llm_agent"]["agent_task"] == "conversation":
            self.textual_chat_agent = False

        # Assistant persistance stuff
        self.assistant_id = assistant_id
        self.run_id = kwargs.get("run_id", "1234#0")
        self.agent_id, self.run_id_ts = self.run_id.split('#')

        self.mark_set = set()
        self.sampling_rate = 24000
        self.conversation_ended = False

        # Prompts
        self.prompts, self.system_prompt = {}, {}
        self.input_parameters = input_parameters
        
        # Recording
        self.should_record = False
        self.conversation_recording = {
            "input": {
                'data': b'',
                'started': time.time()
            },
            "output": [],
            "metadata": {
                "started": 0
            }
        }
        #IO HANDLERS
        if task_id == 0:
            self.default_io = self.task_config["tools_config"]["output"]["provider"] == 'default'
            logger.info(f"Connected via websocket")
            self.should_record = self.task_config["tools_config"]["output"]["provider"] == 'default' and self.enforce_streaming #In this case, this is a websocket connection and we should record 
            self.__setup_input_handlers(turn_based_conversation, input_queue, self.should_record)
        self.__setup_output_handlers(turn_based_conversation, output_queue)

        # Agent stuff
        # Need to maintain current conversation history and overall persona/history kinda thing. 
        # Soon we will maintain a separate history for this 
        self.history = [] if conversation_history is None else conversation_history 
        self.interim_history = copy.deepcopy(self.history.copy())
        logger.info(f'History {self.history}')
        self.label_flow = []

        # Setup IO SERVICE, TRANSCRIBER, LLM, SYNTHESIZER
        self.llm_task = None
        self.execute_function_call_task = None
        self.synthesizer_tasks = []
        self.synthesizer_task = None
        self.synthesizer_monitor_task = None

        # state of conversation
        self.current_request_id = None
        self.previous_request_id = None
        self.llm_rejected_request_ids = set()
        self.llm_processed_request_ids = set()
        self.was_long_pause = False
        self.buffers = []
        self.should_respond = False
        self.last_response_time = time.time()
        self.is_an_ivr_call = self._is_conversation_task() and self._is_preprocessed_flow() and not self.turn_based_conversation
        self.consider_next_transcript_after = time.time()
        self.duration_to_prevent_accidental_interruption = 3 if self.is_an_ivr_call else 0
        self.callee_speaking = False
        self.callee_speaking_start_time = -1
        self.llm_response_generated = False
        self.turn_id = 0

        # Call conversations
        self.call_sid = None
        self.stream_sid = None

        # metering
        self.transcriber_duration = 0
        self.synthesizer_characters = 0
        self.ended_by_assistant = False
        self.start_time = time.time()

        #Tasks
        self.extracted_data = None
        self.summarized_data = None
        logger.info(f"TASK CONFIG {self.task_config['tools_config'] }")
        self.stream = (self.task_config["tools_config"]['synthesizer'] is not None and self.task_config["tools_config"]["synthesizer"]["stream"]) and (self.enforce_streaming or not self.turn_based_conversation)
        #self.stream = not turn_based_conversation #Currently we are allowing only realtime conversation based usecases. Hence it'll always be true unless connected through dashboard
        self.is_local = False
        self.llm_config = None


        self.agent_type = None

        self.llm_config_map = {}
        self.llm_agent_map = {}
        if self.__is_multiagent():
            for agent, config in self.task_config["tools_config"]["llm_agent"]['llm_config']['agent_map'].items():
                self.llm_config_map[agent] = config.copy()
                self.llm_config_map[agent]['buffer_size'] = self.task_config["tools_config"]["synthesizer"][
                    'buffer_size']
                if 'assistant_id' in config:
                    self.llm_config_map[agent]['agent_type'] = "openai_assistant"
        elif not self.__is_openai_assistant():
            if self.task_config["tools_config"]["llm_agent"] is not None:
                if self.__is_knowledgebase_agent():
                    self.llm_agent_config = self.task_config["tools_config"]["llm_agent"]
                    self.llm_config = {
                        "model": self.llm_agent_config['llm_config']['model'],
                        "max_tokens": self.llm_agent_config['llm_config']['max_tokens'],
                        "provider": self.llm_agent_config['llm_config']['provider'],
                    }
                elif self.__is_graph_agent():
                    self.llm_agent_config = self.task_config["tools_config"]["llm_agent"]
                    self.llm_config = {
                        "model": self.llm_agent_config['llm_config']['model'],
                        "max_tokens": self.llm_agent_config['llm_config']['max_tokens'],
                        "provider": self.llm_agent_config['llm_config']['provider'],
                    }
                else:
                    agent_type = self.task_config["tools_config"]["llm_agent"].get("agent_type", None)
                    if not agent_type:
                        self.llm_agent_config = self.task_config["tools_config"]["llm_agent"]
                    else:
                        self.llm_agent_config = self.task_config["tools_config"]["llm_agent"]['llm_config']

                    self.llm_config = {
                        "model": self.llm_agent_config['model'],
                        "max_tokens": self.llm_agent_config['max_tokens'],
                        "provider": self.llm_agent_config['provider'],
                    }

        # if self.task_config["tools_config"]["llm_agent"] is not None:
        #     self.llm_config = {
        #         "model": self.llm_agent_config["model"],
        #         "max_tokens": self.task_config["tools_config"]["llm_agent"]["max_tokens"],
        #         "provider": self.task_config["tools_config"]["llm_agent"]["provider"]
        #     }

        # Output stuff
        self.output_task = None
        self.buffered_output_queue = asyncio.Queue()

        # Memory
        self.cache = cache
        logger.info("task initialization completed")

        # Sequence id for interruption
        self.curr_sequence_id = 0
        self.sequence_ids = {-1} #-1 is used for data that needs to be passed and is developed by task manager like backchannleing etc.

        #setup request logs
        self.request_logs = []
        self.hangup_task = None
        
        self.conversation_config = None

        if task_id == 0:
            provider_config = self.task_config["tools_config"]["synthesizer"].get("provider_config")
            self.synthesizer_voice = provider_config["voice"]

            self.background_check_task = None
            self.hangup_task = None
            self.output_chunk_size = 16384 if self.sampling_rate == 24000 else 4096 #0.5 second chunk size for calls
            # For nitro
            self.nitro = True 
            self.conversation_config = task.get("task_config", {})
            logger.info(f"Conversation config {self.conversation_config}")

            self.trigger_user_online_message_after = self.conversation_config.get("trigger_user_online_message_after", DEFAULT_USER_ONLINE_MESSAGE_TRIGGER_DURATION)
            self.check_if_user_online = self.conversation_config.get("check_if_user_online", True)
            self.check_user_online_message = self.conversation_config.get("check_user_online_message", DEFAULT_USER_ONLINE_MESSAGE)

            self.kwargs["process_interim_results"] = "true" if self.conversation_config.get("optimize_latency", False) is True else "false"
            logger.info(f"Processing interim results {self.kwargs['process_interim_results'] }")
            # Routes
            self.routes = task['tools_config']['llm_agent'].get("routes", None)
            self.route_layer = None

            if self.routes:
                start_time = time.time()
                routes_meta = self.kwargs.get('routes', None)
                if self.__is_multiagent():
                    routes_meta = self.kwargs.get('routes', None)
                    routes_meta = routes_meta['routes']
                else:
                    routes_meta = self.kwargs.get('routes', None)

                if self.kwargs['routes']:
                    self.vector_caches = routes_meta["vector_caches"]
                    self.route_responses_dict = routes_meta["route_responses_dict"]
                    self.route_layer = routes_meta["route_layer"]
                    logger.info(f"Time to setup routes from warmed up cache {time.time() - start_time}")
                else:
                    self.__setup_routes(self.routes)
                    logger.info(f"Time to setup routes {time.time() - start_time}")

            if self.__is_multiagent():
                routes_meta = self.kwargs.pop('routes', None)
                self.agent_routing = routes_meta['agent_routing_config']['route_layer']
                self.default_agent = task['tools_config']['llm_agent']['llm_config']['default_agent']
                logger.info(f"Initialised with default agent {self.default_agent}, agent_routing {self.agent_routing}")

            # for long pauses and rushing
            if self.conversation_config is not None:
                self.minimum_wait_duration = self.task_config["tools_config"]["transcriber"]["endpointing"]
                logger.info(f"minimum wait duration {self.minimum_wait_duration}")
                self.last_spoken_timestamp = time.time() * 1000
                self.incremental_delay = self.conversation_config.get("incremental_delay", 100)
                logger.info(f"incremental_delay - {self.incremental_delay}")
                self.required_delay_before_speaking = max(self.minimum_wait_duration - self.incremental_delay, 0)  #Everytime we get a message we increase it by 100 miliseconds 
                self.time_since_first_interim_result = -1

                #Cut conversation
                self.hang_conversation_after = self.conversation_config.get("hangup_after_silence", 10)
                logger.info(f"hangup_after_silence {self.hang_conversation_after}")
                self.last_transmitted_timestamp = 0
                self.let_remaining_audio_pass_through = False #Will be used to let remaining audio pass through in case of utterenceEnd event and there's still audio left to be sent
                self.use_llm_to_determine_hangup = self.conversation_config.get("hangup_after_LLMCall", False)

                self.check_for_completion_prompt = self.conversation_config.get("call_cancellation_prompt", None)
                if self.check_for_completion_prompt is not None:
                    completion_json_format = {"answer": "A simple Yes or No based on if you should cut the phone or not"}
                    self.check_for_completion_prompt = f"{self.check_for_completion_prompt}\nYour response should be in the following json format\n{completion_json_format}"
                self.check_for_completion_llm = os.getenv("CHECK_FOR_COMPLETION_LLM")
                self.time_since_last_spoken_human_word = 0 

                #Handling accidental interruption
                self.number_of_words_for_interruption = self.conversation_config.get("number_of_words_for_interruption", 3)
                self.asked_if_user_is_still_there = False #Used to make sure that if user's phrase qualifies as acciedental interruption, we don't break the conversation loop
                self.first_message_passed = True if self.task_config["tools_config"]["output"]["provider"] == 'default' else False
                self.started_transmitting_audio = False
                self.accidental_interruption_phrases = set(ACCIDENTAL_INTERRUPTION_PHRASES)
                #self.interruption_backoff_period = 1000 #conversation_config.get("interruption_backoff_period", 300) #this is the amount of time output loop will sleep before sending next audio
                self.allow_extra_sleep = False #It'll help us to back off as soon as we hear interruption for a while

                #Backchanneling
                self.should_backchannel = self.conversation_config.get("backchanneling", False)
                self.backchanneling_task = None
                self.backchanneling_start_delay = self.conversation_config.get("backchanneling_start_delay", 5)
                self.backchanneling_message_gap = self.conversation_config.get("backchanneling_message_gap", 2) #Amount of duration co routine will sleep
                if self.should_backchannel and not turn_based_conversation and task_id == 0:
                    logger.info(f"Should backchannel")
                    self.backchanneling_audios = f'{kwargs.get("backchanneling_audio_location", os.getenv("BACKCHANNELING_PRESETS_DIR"))}/{self.synthesizer_voice.lower()}'
                    #self.num_files = list_number_of_wav_files_in_directory(self.backchanneling_audios)
                    try:
                        self.filenames = get_file_names_in_directory(self.backchanneling_audios)
                        logger.info(f"Backchanneling audio location {self.backchanneling_audios}")
                    except Exception as e:
                        logger.error(f"Something went wrong an putting should backchannel to false {e}")
                        self.should_backchannel = False
                else:
                    logger.info(f"Not setting up backchanneling")
                    self.backchanneling_audio_map = []
                # Agent welcome message
                if "agent_welcome_message" in self.kwargs:
                    logger.info(f"Agent welcome message present {self.kwargs['agent_welcome_message']}")
                    self.first_message_task = None
                    self.transcriber_message = ''
                
                # Ambient noise
                self.ambient_noise = self.conversation_config.get("ambient_noise", False)
                self.ambient_noise_task = None
                if self.ambient_noise:
                    logger.info(f"Ambient noise is True {self.ambient_noise}")
                    self.soundtrack = f"{self.conversation_config.get('ambient_noise_track', 'coffee-shop')}.wav"

            # Classifier for filler
            self.use_fillers = self.conversation_config.get("use_fillers", False)
            if self.use_fillers:
                self.filler_classifier = kwargs.get("classifier", None)
                if self.filler_classifier is None:
                    logger.info("Not using fillers to decrease latency")
                else:
                    self.filler_preset_directory = f"{os.getenv('FILLERS_PRESETS_DIR')}/{self.synthesizer_voice.lower()}"

        # setting transcriber
        self.__setup_transcriber()
        # setting synthesizer
        self.__setup_synthesizer(self.llm_config)
        # # setting llm
        # llm = self.__setup_llm(self.llm_config)
        # # Setup tasks
        # self.__setup_tasks(llm)

        # setting llm
        if self.llm_config is not None:
            logger.info(f"LLM CONFIG IS NOT NONE {self.task_config['task_type']} llm agent config {self.llm_agent_config}")
            llm = self.__setup_llm(self.llm_config, task_id)
            #Setup tasks
            agent_params = {
                'llm': llm,
                'agent_type': self.llm_agent_config.get("agent_type","simple_llm_agent")
            }
            self.__setup_tasks(**agent_params)

        elif self.__is_multiagent():
            # Setup task for multiagent conversation
            for agent in self.task_config["tools_config"]["llm_agent"]['llm_config']['agent_map']:
                if 'routes' in self.llm_config_map[agent]:
                    del self.llm_config_map[agent]['routes'] #Remove routes from here as it'll create conflict ahead
                llm = self.__setup_llm(self.llm_config_map[agent])
                agent_type = self.llm_config_map[agent].get("agent_type","simple_llm_agent")
                logger.info(f"Getting response for {llm} and agent type {agent_type} and {agent}")
                agent_params = {
                    'llm': llm,
                    'agent_type': agent_type
                }
                if agent_type == "openai_assistant":
                    agent_params['assistant_config'] = self.llm_config_map[agent]
                llm_agent = self.__setup_tasks(**agent_params)
                self.llm_agent_map[agent] = llm_agent

        elif self.__is_openai_assistant():
            # if self.task_config['tools_config']["llm_agent"].get("agent_type", None) is None:
            #     assistant_config = {"assistant_id": self.task_config['tools_config']["llm_agent"]['assistant_id']}
            self.__setup_tasks(agent_type="openai_assistant", assistant_config=task['tools_config']["llm_agent"]['llm_config'])

        elif self.task_config["task_type"] == "webhook":
            if "webhookURL" in self.task_config["tools_config"]["api_tools"]:
                webhook_url = self.task_config["tools_config"]["api_tools"]["webhookURL"]
            else:
                webhook_url = self.task_config["tools_config"]["api_tools"]["tools_params"]["webhook"]["url"]
            logger.info(f"Webhook URL {webhook_url}")
            self.tools["webhook_agent"] = WebhookAgent(webhook_url=webhook_url)

    def __is_openai_assistant(self):
        if self.task_config["task_type"] == "webhook":
            return False
        agent_type = self.task_config['tools_config']["llm_agent"].get("agent_type", self.task_config['tools_config']["llm_agent"].get("agent_flow_type"))
        return agent_type == "openai_assistant"

    def __is_multiagent(self):
        if self.task_config["task_type"] == "webhook":
            return False
        agent_type = self.task_config['tools_config']["llm_agent"].get("agent_type", None)
        return agent_type == "multiagent"

    def __is_knowledgebase_agent(self):
        if self.task_config["task_type"] == "webhook":
            return False
        agent_type = self.task_config['tools_config']["llm_agent"].get("agent_type", None)
        return agent_type == "knowledgebase_agent"

    def __is_graph_agent(self):
        if self.task_config["task_type"] == "webhook":
            return False
        agent_type = self.task_config['tools_config']["llm_agent"].get("agent_type", None)
        return agent_type == "graph_agent"

    def __setup_routes(self, routes):
        embedding_model = routes.get("embedding_model", os.getenv("ROUTE_EMBEDDING_MODEL"))
        route_encoder = FastEmbedEncoder(name=embedding_model)

        routes_list = []
        self.vector_caches = {}
        self.route_responses_dict = {}
        for route in routes['routes']:
            logger.info(f"Setting up route {route}")
            utterances = route['utterances']
            r = Route(
                name=route['route_name'],
                utterances=utterances,
                score_threshold=route['score_threshold']
            )
            utterance_response_dict = {}
            if type(route['response']) is list and len(route['response']) == len(route['utterances']):
                for i, utterance in enumerate(utterances):
                    utterance_response_dict[utterance] =  route['response'][i]
                self.route_responses_dict[route['route_name']] = utterance_response_dict
            elif type(route['response']) is str:
                self.route_responses_dict[route['route_name']] = route['response']
            else:
                raise Exception("Invalid number of responses for the responses array")

            routes_list.append(r)
            if type(route['response']) is list:
                logger.info(f"Setting up vector cache for {route} and embedding model {embedding_model}")
                vector_cache = VectorCache(embedding_model=embedding_model)
                vector_cache.set(utterances)
                self.vector_caches[route['route_name']] = vector_cache
            
        self.route_layer = RouteLayer(encoder=route_encoder, routes=routes_list)
        logger.info("Routes are set")

    def __setup_output_handlers(self, turn_based_conversation, output_queue):
        output_kwargs = {"websocket": self.websocket}  
        
        if self.task_config["tools_config"]["output"] is None:
            logger.info("Not setting up any output handler as it is none")
        elif self.task_config["tools_config"]["output"]["provider"] in SUPPORTED_OUTPUT_HANDLERS.keys():    
            #Explicitly use default for turn based conversation as we expect to use HTTP endpoints
            if turn_based_conversation:
                logger.info("Connected through dashboard and hence using default output handler")
                output_handler_class = SUPPORTED_OUTPUT_HANDLERS.get("default")            
            else:
                output_handler_class = SUPPORTED_OUTPUT_HANDLERS.get(self.task_config["tools_config"]["output"]["provider"])

                if self.task_config["tools_config"]["output"]["provider"] == "daily":
                    output_kwargs['room_url'] = self.room_url

                if self.task_config["tools_config"]["output"]["provider"] in SUPPORTED_OUTPUT_TELEPHONY_HANDLERS.keys():
                    output_kwargs['mark_set'] = self.mark_set
                    logger.info(f"Making sure that the sampling rate for output handler is 8000")
                    self.task_config['tools_config']['synthesizer']['provider_config']['sampling_rate'] = 8000
                    self.task_config['tools_config']['synthesizer']['audio_format'] = 'pcm'
                else:
                    self.task_config['tools_config']['synthesizer']['provider_config']['sampling_rate'] = 24000
                    output_kwargs['queue'] = output_queue
                self.sampling_rate = self.task_config['tools_config']['synthesizer']['provider_config']['sampling_rate']

            self.tools["output"] = output_handler_class(**output_kwargs)
        else:
            raise "Other input handlers not supported yet"

    def __setup_input_handlers(self, turn_based_conversation, input_queue, should_record):
        if self.task_config["tools_config"]["input"]["provider"] in SUPPORTED_INPUT_HANDLERS.keys():
            logger.info(f"Connected through dashboard {turn_based_conversation}")
            input_kwargs = {"queues": self.queues,
                            "websocket": self.websocket,
                            "input_types": get_required_input_types(self.task_config),
                            "mark_set": self.mark_set}
            
            if self.task_config["tools_config"]["input"]["provider"] == "daily":
                input_kwargs['room_url'] = self.room_url

            if should_record:
                input_kwargs['conversation_recording'] = self.conversation_recording

            if self.turn_based_conversation:
                logger.info("Connected through dashboard and hence using default input handler")
                input_kwargs['turn_based_conversation'] = True
                input_handler_class = SUPPORTED_INPUT_HANDLERS.get("default")
                input_kwargs['queue'] = input_queue
            else:
                input_handler_class = SUPPORTED_INPUT_HANDLERS.get(
                    self.task_config["tools_config"]["input"]["provider"])
                
                if self.task_config['tools_config']['input']['provider'] == 'default':
                    input_kwargs['queue'] = input_queue
                    
            self.tools["input"] = input_handler_class(**input_kwargs)
        else:
            raise "Other input handlers not supported yet"


    def __setup_transcriber(self):
        try:
            if self.task_config["tools_config"]["transcriber"] is not None:
                logger.info("Setting up transcriber")
                self.language = self.task_config["tools_config"]["transcriber"].get('language', DEFAULT_LANGUAGE_CODE)
                provider = "playground" if self.turn_based_conversation else self.task_config["tools_config"]["input"][
                    "provider"]
                self.task_config["tools_config"]["transcriber"]["input_queue"] = self.audio_queue
                self.task_config['tools_config']["transcriber"]["output_queue"] = self.transcriber_output_queue
                
                # Checking models for backwards compatibility
                if self.task_config["tools_config"]["transcriber"]["model"] in SUPPORTED_TRANSCRIBER_MODELS.keys() or self.task_config["tools_config"]["transcriber"]["provider"] in SUPPORTED_TRANSCRIBER_PROVIDERS.keys():
                    if self.turn_based_conversation:
                        self.task_config["tools_config"]["transcriber"]["stream"] = True if self.enforce_streaming else False
                        logger.info(f'self.task_config["tools_config"]["transcriber"]["stream"] {self.task_config["tools_config"]["transcriber"]["stream"]} self.enforce_streaming {self.enforce_streaming}')
                    if 'provider' in self.task_config["tools_config"]["transcriber"]:
                        transcriber_class = SUPPORTED_TRANSCRIBER_PROVIDERS.get(
                            self.task_config["tools_config"]["transcriber"]["provider"])
                    else:
                        transcriber_class = SUPPORTED_TRANSCRIBER_MODELS.get(
                            self.task_config["tools_config"]["transcriber"]["model"])
                    self.tools["transcriber"] = transcriber_class( provider, **self.task_config["tools_config"]["transcriber"], **self.kwargs)
        except Exception as e:
            logger.error(f"Something went wrong with starting transcriber {e}")

    def __setup_synthesizer(self, llm_config=None):
        logger.info(f"Synthesizer config: {self.task_config['tools_config']['synthesizer']}")
        if self._is_conversation_task():
            self.kwargs["use_turbo"] = self.task_config["tools_config"]["transcriber"]["language"] == DEFAULT_LANGUAGE_CODE
        if self.task_config["tools_config"]["synthesizer"] is not None:
            if "caching" in self.task_config['tools_config']['synthesizer']:
                caching = self.task_config["tools_config"]["synthesizer"].pop("caching")
            else:
                caching = True

            self.synthesizer_provider = self.task_config["tools_config"]["synthesizer"].pop("provider")
            synthesizer_class = SUPPORTED_SYNTHESIZER_MODELS.get(self.synthesizer_provider)
            provider_config = self.task_config["tools_config"]["synthesizer"].pop("provider_config")
            self.synthesizer_voice = provider_config["voice"]
            if self.turn_based_conversation:
                self.task_config["tools_config"]["synthesizer"]["audio_format"] = "mp3" # Hard code mp3 if we're connected through dashboard
                self.task_config["tools_config"]["synthesizer"]["stream"] = True if self.enforce_streaming else False #Hardcode stream to be False as we don't want to get blocked by a __listen_synthesizer co-routine
        
            self.tools["synthesizer"] = synthesizer_class(**self.task_config["tools_config"]["synthesizer"], **provider_config, **self.kwargs, caching=caching)
            self.synthesizer_monitor_task = asyncio.create_task(self.tools['synthesizer'].monitor_connection())
            if self.task_config["tools_config"]["llm_agent"] is not None and llm_config is not None:
                llm_config["buffer_size"] = self.task_config["tools_config"]["synthesizer"].get('buffer_size')

    def __setup_llm(self, llm_config, task_id=0):
        if self.task_config["tools_config"]["llm_agent"] is not None:
            logger.info(f'### PROVIDER {llm_config["provider"] }')
            if llm_config["provider"] in SUPPORTED_LLM_PROVIDERS.keys():
                llm_class = SUPPORTED_LLM_PROVIDERS.get(llm_config["provider"])
                logger.info(f"LLM CONFIG {llm_config}")

                if task_id and task_id > 0:
                    self.kwargs.pop('llm_key', None)
                    self.kwargs.pop('base_url', None)
                    self.kwargs.pop('api_version', None)

                    if self._is_summarization_task() or self._is_extraction_task():
                        llm_config['model'] = 'gpt-4o-mini'
                llm = llm_class(language=self.language, **llm_config, **self.kwargs)
                return llm
            else:
                raise Exception(f'LLM {llm_config["provider"]} not supported')

    def __get_agent_object(self, llm, agent_type, assistant_config=None):
        self.agent_type = agent_type
        if agent_type == "simple_llm_agent":
            logger.info(f"Simple llm agent")
            llm_agent = StreamingContextualAgent(llm)
        elif agent_type == "openai_assistant":
            logger.info(f"setting up backend as openai_assistants {assistant_config}")
            llm_agent = OpenAIAssistantAgent(**assistant_config)
        elif agent_type == "knowledgebase_agent":
            logger.info("Setting up knowledgebase_agent agent ####")
            llm_config = self.task_config["tools_config"]["llm_agent"].get("llm_config", {})
            vector_store_config = llm_config.get("vector_store", {})
            llm_agent = RAGAgent(
                temperature=llm_config.get("temperature", 0.1),
                model=llm_config.get("model", "gpt-3.5-turbo-16k"),
                buffer=self.task_config["tools_config"]["synthesizer"].get('buffer_size'),
                max_tokens=self.llm_agent_config['llm_config']['max_tokens'],
                provider_config=vector_store_config
            )
<<<<<<< HEAD
            logger.info("Llama-index rag agent is created")
        elif agent_type == "graph_agent":
            logger.info("Setting up graph agent")
            llm_config = self.task_config["tools_config"]["llm_agent"].get("llm_config", {})
            logger.info(f"Getting this llm config : {llm_config}")
            llm_agent = GraphAgent(llm_config)
            logger.info(f"Graph agent is created")
=======
            logger.info("Knowledge Base Agent created")
>>>>>>> 1b312dc7
        else:
            raise f"{agent_type} Agent type is not created yet"
        return llm_agent

    def __setup_tasks(self, llm=None, agent_type=None, assistant_config=None):
        if self.task_config["task_type"] == "conversation" and not self.__is_multiagent():
            self.tools["llm_agent"] = self.__get_agent_object(llm, agent_type, assistant_config)
        elif self.__is_multiagent():
            return self.__get_agent_object(llm, agent_type, assistant_config)
        elif self.task_config["task_type"] == "extraction":
            logger.info("Setting up extraction agent")
            self.tools["llm_agent"] = ExtractionContextualAgent(llm, prompt=self.system_prompt)
            self.extracted_data = None
        elif self.task_config["task_type"] == "summarization":
            logger.info("Setting up summarization agent")
            self.tools["llm_agent"] = SummarizationContextualAgent(llm, prompt=self.system_prompt)
            self.summarized_data = None
        logger.info("prompt and config setup completed")


    ########################
    # Helper methods
    ########################

    def __get_final_prompt(self, prompt, today, current_time, current_timezone):
        enriched_prompt = prompt
        if self.context_data is not None:
            enriched_prompt = update_prompt_with_context(enriched_prompt, self.context_data)
        notes = "### Note:\n"
        if self._is_conversation_task() and self.use_fillers:
            notes += f"1.{FILLER_PROMPT}\n"
        return f"{enriched_prompt}\n{notes}\n{DATE_PROMPT.format(today, current_time, current_timezone)}"

    async def load_prompt(self, assistant_name, task_id, local, **kwargs):
        logger.info("prompt and config setup started")
        if self.task_config["task_type"] == "webhook":
            return

        agent_type = self.task_config["tools_config"]["llm_agent"].get("agent_type", "simple_llm_agent")
        if agent_type in ["openai_assistant", "knowledgebase_agent", "graph_agent"]:
            return

        self.is_local = local
        if task_id == 0:
            if self.context_data and 'recipient_data' in self.context_data and self.context_data['recipient_data'] and self.context_data['recipient_data'].get('timezone', None):
                self.timezone = pytz.timezone(self.context_data['recipient_data']['timezone'])

        today = datetime.now(self.timezone).strftime("%A, %B %d, %Y")
        current_time = datetime.now(self.timezone).strftime("%I:%M:%S %p")

        prompt_responses = kwargs.get('prompt_responses', None)
        if not prompt_responses:
            prompt_responses = await get_prompt_responses(assistant_id=self.assistant_id, local=self.is_local)

        logger.info(f"GOT prompt responses {prompt_responses}")
        current_task = "task_{}".format(task_id + 1)
        if self.__is_multiagent():
            logger.info(f"Getting {current_task} from prompt responses of type {type(prompt_responses)}, prompt responses key {prompt_responses.keys()}")
            prompts = prompt_responses.get(current_task, None)
            self.prompt_map = {}
            for agent in self.task_config["tools_config"]["llm_agent"]['llm_config']['agent_map']:
                prompt = prompts[agent]['system_prompt']
                prompt = self.__prefill_prompts(self.task_config, prompt, self.task_config['task_type'])
                prompt = self.__get_final_prompt(prompt, today, current_time, self.timezone)
                if agent == self.task_config["tools_config"]["llm_agent"]['llm_config']['default_agent']:
                    self.system_prompt = {
                        'role': 'system',
                        'content': prompt
                    }
                self.prompt_map[agent] = prompt
            logger.info(f"Initialised prompt dict {self.prompt_map}, Set default prompt {self.system_prompt}")
        else:
            self.prompts = self.__prefill_prompts(self.task_config, prompt_responses.get(current_task, None), self.task_config['task_type'])
            if self.task_config["tools_config"]["llm_agent"]['agent_flow_type'] == "preprocessed":
                self.tools["llm_agent"].load_prompts_and_create_graph(self.prompts)

        if "system_prompt" in self.prompts:
            # This isn't a graph based agent
            enriched_prompt = self.prompts["system_prompt"]
            logger.info("There's a system prompt")
            if self.context_data is not None:
                enriched_prompt = update_prompt_with_context(self.prompts["system_prompt"], self.context_data)

                if 'recipient_data' in self.context_data and self.context_data['recipient_data'] and self.context_data['recipient_data'].get('call_sid', None):
                    self.call_sid = self.context_data['recipient_data']['call_sid']
                    enriched_prompt = f'{enriched_prompt}\nPhone call_sid is "{self.call_sid}"\n'

                enriched_prompt = f'{enriched_prompt}\nagent_id is "{self.agent_id}"\nexecution_id is "{self.run_id_ts}"\n'
                self.prompts["system_prompt"] = enriched_prompt

            notes = "### Note:\n"
            
            if self._is_conversation_task() and self.use_fillers:
                notes += f"1.{FILLER_PROMPT}\n"
            
            self.system_prompt = {
                'role': "system",
                'content': f"{enriched_prompt}\n{notes}\n{DATE_PROMPT.format(today, current_time, self.timezone)}"
            }
        else:
            self.system_prompt = {
                'role': "system",
                'content': ""
            }
        
        if len(self.system_prompt['content']) == 0:
            self.history = [] if len(self.history) == 0 else self.history
        else:
            self.history = [self.system_prompt] if len(self.history) == 0 else [self.system_prompt] + self.history

        #If history is empty and agent welcome message is not empty add it to history
        if len(self.history) == 1 and len(self.kwargs['agent_welcome_message']) != 0:
            self.history.append({'role': 'assistant', 'content': self.kwargs['agent_welcome_message']})

        self.interim_history = copy.deepcopy(self.history)

    def __prefill_prompts(self, task, prompt, task_type):
        if not prompt and task_type in ('extraction', 'summarization'):
            if task_type == 'extraction':
                extraction_json = task.get("tools_config").get('llm_agent', {}).get('llm_config', {}).get('extraction_json')
                prompt = EXTRACTION_PROMPT.format(extraction_json)
                return {"system_prompt": prompt}
            elif task_type == 'summarization':
                return {"system_prompt": SUMMARIZATION_PROMPT}
        return prompt

    def __process_stop_words(self, text_chunk, meta_info):
         #THis is to remove stop words. Really helpful in smaller 7B models
        if "end_of_llm_stream" in meta_info and meta_info["end_of_llm_stream"] and "user" in text_chunk[-5:].lower():
            if text_chunk[-5:].lower() == "user:":
                text_chunk = text_chunk[:-5]
            elif text_chunk[-4:].lower() == "user":
                text_chunk = text_chunk[:-4]

        # index = text_chunk.find("AI")
        # if index != -1:
        #     text_chunk = text_chunk[index+2:]
        return text_chunk

    async def __cleanup_downstream_tasks(self):
        logger.info(f"Cleaning up downstream task")
        start_time = time.time()
        await self.tools["synthesizer"].handle_interruption()
        await self.tools["output"].handle_interruption()
        self.sequence_ids = {-1} 
        
        #Stop the output loop first so that we do not transmit anything else
        if self.output_task is not None:
            logger.info(f"Cancelling output task")
            self.output_task.cancel()

        if self.llm_task is not None:
            logger.info(f"Cancelling LLM Task")
            self.llm_task.cancel()
            self.llm_task = None

        if self.first_message_task is not None:
            logger.info("Cancelling first message task")
            self.first_message_task.cancel()
            self.first_message_task = None

        # self.synthesizer_task.cancel()
        # self.synthesizer_task = asyncio.create_task(self.__listen_synthesizer())
        for task in self.synthesizer_tasks:
            task.cancel()
        
        self.synthesizer_tasks = []

        logger.info(f"Synth Task cancelled seconds")
        if not self.buffered_output_queue.empty():
            logger.info(f"Output queue was not empty and hence emptying it")
            self.buffered_output_queue = asyncio.Queue()
        
        #restart output task
        self.output_task = asyncio.create_task(self.__process_output_loop())
        self.started_transmitting_audio = False #Since we're interrupting we need to stop transmitting as well
        logger.info(f"Cleaning up downstream tasks sequenxce ids {self.sequence_ids}. Time taken to send a clear message {time.time() - start_time}")

    def __get_updated_meta_info(self, meta_info = None):
        #This is used in case there's silence from callee's side
        if meta_info is None:
            meta_info = self.tools["transcriber"].get_meta_info()
            logger.info(f"Metainfo {meta_info}")
        meta_info_copy = meta_info.copy()
        self.curr_sequence_id +=1
        meta_info_copy["sequence_id"] = self.curr_sequence_id
        meta_info_copy['turn_id'] = self.turn_id
        self.sequence_ids.add(meta_info_copy["sequence_id"])
        return meta_info_copy
    
    def _extract_sequence_and_meta(self, message):
        sequence, meta_info = None, None
        if isinstance(message, dict) and "meta_info" in message:
            self._set_call_details(message)
            sequence = message["meta_info"]["sequence"]
            meta_info = message["meta_info"]
        return sequence, meta_info

    def _is_extraction_task(self):
        return self.task_config["task_type"] == "extraction"

    def _is_summarization_task(self):
        return self.task_config["task_type"] == "summarization"

    def _is_conversation_task(self):
        return self.task_config["task_type"] == "conversation"

    def __is_openai_assistant_agent(self):
        return self.task_config["tools_config"]["llm_agent"].get("agent_type", None) == "openai_assistant"

    def _is_preprocessed_flow(self):
        return "agent_flow_type" in self.task_config["tools_config"]["llm_agent"] and self.task_config["tools_config"]["llm_agent"]['agent_flow_type'] == "preprocessed"

    def _get_next_step(self, sequence, origin):
        try:
            return next((self.pipelines[sequence][i + 1] for i in range(len(self.pipelines[sequence]) - 1) if
                         self.pipelines[sequence][i] == origin), "output")
        except Exception as e:
            logger.error(f"Error getting next step: {e}")

    def _set_call_details(self, message):
        if self.call_sid is not None and self.stream_sid is not None and "call_sid" not in message['meta_info'] and "stream_sid" not in message['meta_info']:
            return

        if "call_sid" in message['meta_info']:
            self.call_sid = message['meta_info']["call_sid"]
        if "stream_sid" in message:
            self.stream_sid = message['meta_info']["stream_sid"]

    async def _process_followup_task(self, message=None):
        logger.info(f" TASK CONFIG  {self.task_config['task_type']}")
        if self.task_config["task_type"] == "webhook":
            logger.info(f"Input patrameters {self.input_parameters}")
            extraction_details = self.input_parameters.get('extraction_details', {})
            logger.info(f"DOING THE POST REQUEST TO WEBHOOK {extraction_details}")
            self.webhook_response = await self.tools["webhook_agent"].execute(extraction_details)
            logger.info(f"Response from the server {self.webhook_response}")
        else:
            message = format_messages(self.input_parameters["messages"])  # Remove the initial system prompt
            self.history.append({
                'role': 'user',
                'content': message
            })

            today = datetime.now().strftime("%A, %B %d, %Y")
            self.history[0]['content'] += f"\n Today's Date is {today}"

            json_data = await self.tools["llm_agent"].generate(self.history)
            if self.task_config["task_type"] == "summarization":
                logger.info(f'Summary {json_data["summary"]}')
                self.summarized_data = json_data["summary"]
                logger.info(f"self.summarize {self.summarized_data}")
            else:
                logger.info(f"Extraction task output {json_data}")
                json_data = clean_json_string(json_data)
                logger.info(f"After replacing {json_data}")
                if type(json_data) is not dict:
                    json_data = json.loads(json_data)
                self.extracted_data = json_data
        logger.info("Done")

    async def __process_end_of_conversation(self):
        logger.info("Got end of conversation. I'm stopping now")
        self.conversation_ended = True
        self.ended_by_assistant = True
        await self.tools["input"].stop_handler()
        logger.info("Stopped input handler")
        if "transcriber" in self.tools and not self.turn_based_conversation:
            logger.info("Stopping transcriber")
            await self.tools["transcriber"].toggle_connection()
            await asyncio.sleep(5)  # Making sure whatever message was passed is over

    def __update_preprocessed_tree_node(self):
        logger.info(f"It's a preprocessed flow and hence updating current node")
        self.tools['llm_agent'].update_current_node()


    ##############################################################
    # LLM task
    ##############################################################
    async def _handle_llm_output(self, next_step, text_chunk, should_bypass_synth, meta_info, is_filler = False):

        logger.info("received text from LLM for output processing: {} which belongs to sequence id {}".format(text_chunk, meta_info['sequence_id']))
        if "request_id" not in meta_info:
            meta_info["request_id"] = str(uuid.uuid4())
        
        if not self.stream and not is_filler:
            first_buffer_latency = time.time() - meta_info["llm_start_time"]
            meta_info["llm_first_buffer_generation_latency"] = first_buffer_latency
            latency_metrics = {
                "transcriber": {
                    "latency": meta_info.get('transcriber_latency', 0),
                    "average_latency": self.average_transcriber_latency,
                },
                "llm": {
                    "first_llm_buffer_latency": meta_info.get('llm_latency', 0),
                    "average_latency": self.average_llm_latency,
                },
            }
            self.latency_dict[meta_info["request_id"]] = latency_metrics
        elif is_filler:
            logger.info(f"It's a filler message and hence adding required metadata")
            meta_info['origin'] = "classifier"
            meta_info['cached'] = True
            meta_info['local'] = True
            meta_info['message_category'] = 'filler'

        if next_step == "synthesizer" and not should_bypass_synth:
            task = asyncio.create_task(self._synthesize(create_ws_data_packet(text_chunk, meta_info)))
            self.synthesizer_tasks.append(asyncio.ensure_future(task))
        elif self.tools["output"] is not None:
            logger.info("Synthesizer not the next step and hence simply returning back")
            overall_time = time.time() - meta_info["llm_start_time"]
            self.latency_dict[meta_info["request_id"]]['overall_first_byte_latency'] = overall_time
            #self.history = copy.deepcopy(self.interim_history)
            await self.tools["output"].handle(create_ws_data_packet(text_chunk, meta_info))

    async def _process_conversation_preprocessed_task(self, message, sequence, meta_info):
        if self.task_config["tools_config"]["llm_agent"]['agent_flow_type'] == "preprocessed":
            messages = copy.deepcopy(self.history)
            messages.append({'role': 'user', 'content': message['data']})
            logger.info(f"Starting LLM Agent {messages}")
            #Expose get current classification_response method from the agent class and use it for the response log
            convert_to_request_log(message=format_messages(messages, use_system_prompt= True), meta_info= meta_info, component="llm", direction="request", model=self.llm_agent_config["model"], is_cached= True, run_id= self.run_id)
            async for next_state in self.tools['llm_agent'].generate(messages, label_flow=self.label_flow):
                if next_state == "<end_of_conversation>":
                    meta_info["end_of_conversation"] = True
                    self.buffered_output_queue.put_nowait(create_ws_data_packet("<end_of_conversation>", meta_info))
                    return
                
                logger.info(f"Text chunk {next_state['text']}")
                messages.append({'role': 'assistant', 'content': next_state['text']})
                self.synthesizer_tasks.append(asyncio.create_task(
                        self._synthesize(create_ws_data_packet(next_state['audio'], meta_info, is_md5_hash=True))))
            logger.info(f"Interim history after the LLM task {messages}")
            self.llm_response_generated = True
            self.interim_history = copy.deepcopy(messages)
            if self.callee_silent:
                logger.info("When we got utterance end, maybe LLM was still generating response. So, copying into history")
                self.history = copy.deepcopy(self.interim_history)

    async def _process_conversation_formulaic_task(self, message, sequence, meta_info):
        llm_response = ""
        logger.info("Agent flow is formulaic and hence moving smoothly")
        async for text_chunk in self.tools['llm_agent'].generate(self.history):
            if is_valid_md5(text_chunk):
                self.synthesizer_tasks.append(asyncio.create_task(
                    self._synthesize(create_ws_data_packet(text_chunk, meta_info, is_md5_hash=True))))
            else:
                # TODO Make it more modular
                llm_response += " " +text_chunk
                next_step = self._get_next_step(sequence, "llm")
                if next_step == "synthesizer":
                    self.synthesizer_tasks.append(asyncio.create_task(self._synthesize(create_ws_data_packet(text_chunk, meta_info))))
                else:
                    logger.info(f"Sending output text {sequence}")
                    await self.tools["output"].handle(create_ws_data_packet(text_chunk, meta_info))
                    self.synthesizer_tasks.append(asyncio.create_task(
                        self._synthesize(create_ws_data_packet(text_chunk, meta_info, is_md5_hash=False))))

    async def __filler_classification_task(self, message):
        logger.info(f"doing the classification task")
        sequence, meta_info = self._extract_sequence_and_meta(message)
        next_step = self._get_next_step(sequence, "llm")
        start_time = time.perf_counter()
        filler_class = self.filler_classifier.classify(message['data'])
        logger.info(f"doing the classification task in {time.perf_counter() - start_time}")
        new_meta_info = copy.deepcopy(meta_info)
        self.current_filler = filler_class
        should_bypass_synth = 'bypass_synth' in meta_info and meta_info['bypass_synth'] == True
        filler = random.choice((FILLER_DICT[filler_class]))
        await self._handle_llm_output(next_step, filler, should_bypass_synth, new_meta_info, is_filler = True)
    
    async def __execute_function_call(self, url, method, param, api_token, model_args, meta_info, next_step, called_fun, **resp):
        self.check_if_user_online = False 

        if called_fun.startswith("transfer_call"):
            logger.info(f"Transfer call function called param {param}. First sleeping for 2 seconds to make sure we're done speaking the filler")
            await asyncio.sleep(2) #Sleep for 1 second to ensure that the filler is spoken before transfering call
            call_sid = self.tools["input"].get_call_sid()

            try:
                from_number = self.context_data['recipient_data']['from_number']
            except Exception as e:
                from_number = None

            user_id, agent_id = self.assistant_id.split("/")
            self.history = copy.deepcopy(model_args["messages"])

            if url is None:
                url = os.getenv("CALL_TRANSFER_WEBHOOK_URL")
                payload = {
                    'call_sid': call_sid,
                    'agent_id': agent_id,
                    'user_id': user_id,
                    'provider': self.tools['input'].io_provider,
                    'stream_sid': self.stream_sid,
                    'from_number': from_number,
                    'execution_id': self.run_id_ts
                }

                try:
                    json_function_call_params = json.loads(param)
                    call_transfer_number = json_function_call_params['call_transfer_number']
                    if call_transfer_number:
                        payload['call_transfer_number'] = call_transfer_number
                except Exception as e:
                    logger.error(f"Error in __execute_function_call {e}")
            else:
                payload = {'call_sid': call_sid, "agent_id": agent_id}

            if param is not None:
                logger.info(f"Gotten response {resp}")
                payload = {**payload, **resp}

            async with aiohttp.ClientSession() as session:
                logger.info(f"Sending the payload to stop the conversation {payload} url {url}")
                convert_to_request_log(str(payload), meta_info, None, "function_call", direction="request", is_cached=False,
                                       run_id=self.run_id)
                async with session.post(url, json = payload) as response:
                    response_text = await response.text()
                    logger.info(f"Response from the server after call transfer: {response_text}")
                    convert_to_request_log(str(response_text), meta_info, None, "function_call", direction="response", is_cached=False, run_id=self.run_id)
                    return
                
        response = await trigger_api(url= url, method=method.lower(), param= param, api_token= api_token, meta_info = meta_info, run_id = self.run_id, **resp)
        function_response = str(response)
        get_res_keys, get_res_values = await computed_api_response(function_response)
        if called_fun.startswith('check_availability_of_slots') and (not get_res_values or (len(get_res_values) == 1 and len(get_res_values[0]) == 0)):
            set_response_prompt = []
        elif called_fun.startswith('book_appointment') and 'id' not in get_res_keys:
            set_response_prompt = []
        else:
            set_response_prompt = function_response

        content = FUNCTION_CALL_PROMPT.format(called_fun, method, set_response_prompt)
        model_args["messages"].append({"role": "system","content": content})
        logger.info(f"Logging function call parameters ")
        convert_to_request_log(function_response, meta_info , None, "function_call", direction = "response", is_cached= False, run_id = self.run_id)

        convert_to_request_log(format_messages(model_args['messages'], True), meta_info, self.llm_config['model'], "llm", direction = "request", is_cached= False, run_id = self.run_id)
        self.check_if_user_online = self.conversation_config.get("check_if_user_online", True)

        if not called_fun.startswith("transfer_call"):
            await self.__do_llm_generation(model_args["messages"], meta_info, next_step, should_trigger_function_call = True)

        self.execute_function_call_task = None
            
    def __store_into_history(self, meta_info, messages, llm_response, should_trigger_function_call = False):
        if self.current_request_id in self.llm_rejected_request_ids:
            logger.info("##### User spoke while LLM was generating response")
        else:
            self.llm_response_generated = True
            convert_to_request_log(message=llm_response, meta_info= meta_info, component="llm", direction="response", model=self.llm_config["model"], run_id= self.run_id)
            if should_trigger_function_call:
                #Now, we need to consider 2 things here
                #1. There was silence between function call and now
                #2. There was a conversation till now
                logger.info(f"There was a function call and need to make that work")
                
                if self.interim_history[-1]['role'] == 'assistant' and self.interim_history[-1]['content'] == PRE_FUNCTION_CALL_MESSAGE:
                    logger.info(f"There was a no conversation between function call")
                    #Nothing was spoken
                    self.interim_history[-1]['content'] += llm_response
                else:
                    
                    logger.info(f"There was a conversation between function call and this and changing relevant history point")
                    #There was a conversation
                    messages = copy.deepcopy(self.interim_history)
                    for entry in reversed(messages):
                        if entry['content'] == PRE_FUNCTION_CALL_MESSAGE:
                            entry['content'] += llm_response
                            break
                    
                    self.interim_history = copy.deepcopy(messages)
                #Assuming that callee was silent
                self.history = copy.deepcopy(self.interim_history)
            else:
                logger.info(f"There was no function call {messages}")
                messages.append({"role": "assistant", "content": llm_response})
                self.interim_history = copy.deepcopy(messages)
                if self.callee_silent:
                    logger.info("##### When we got utterance end, maybe LLM was still generating response. So, copying into history")
                    self.history = copy.deepcopy(self.interim_history)
                #self.__update_transcripts()
                        
    async def __do_llm_generation(self, messages, meta_info, next_step, should_bypass_synth = False, should_trigger_function_call = False):
        llm_response = ""
        logger.info(f"Messages before generation {messages}")
        synthesize = True
        if should_bypass_synth:
            synthesize = False

        async for llm_message in self.tools['llm_agent'].generate(messages, synthesize=synthesize, meta_info=meta_info):
            logger.info(f"llm_message {llm_message}")
            data, end_of_llm_stream, latency, trigger_function_call = llm_message

            if trigger_function_call:
                logger.info(f"Triggering function call for {data}")
                self.llm_task = asyncio.create_task(self.__execute_function_call(next_step = next_step, **data))
                return
            
            if latency and (len(self.llm_latencies) == 0 or self.llm_latencies[-1] != latency):
                meta_info["llm_latency"] = latency
                self.llm_latencies.append(latency)
                self.average_llm_latency = sum(self.llm_latencies) / len(self.llm_latencies)
                logger.info(f"Got llm latencies {self.llm_latencies}")

            llm_response += " " + data

            # Checking the size of the llm_response as it should be less than 20 words
            # if len(llm_response.strip()) > 20:
            #     # Let's make a gpt3.5 turbo openai async call to summarize the text and make it shorter
            #     summary_prompt = f"Summarize the following text in less than 100 characters and the answer should be precise:\n\n{llm_response}"
            #     summary_response = ""
            #     async for summarized_response in self.tools['llm_agent'].generate([{'role': 'user', 'content': summary_prompt}]):
            #         logger.info(f"Summarized response : {summary_response}")
                
            #     llm_response = summarized_response

            logger.info(f"Got a response from LLM {llm_response}")
            if end_of_llm_stream:
                meta_info["end_of_llm_stream"] = True

            if self.stream:
                text_chunk = self.__process_stop_words(data, meta_info)
                logger.info(f"##### O/P from LLM {text_chunk} {llm_response}")

                # A hack as during the 'await' part control passes to llm streaming function parameters
                # So we have to make sure we've commited the filler message
                if text_chunk == PRE_FUNCTION_CALL_MESSAGE:
                    logger.info("Got a pre function call message")
                    messages.append({'role':'assistant', 'content': PRE_FUNCTION_CALL_MESSAGE})
                    self.interim_history = copy.deepcopy(messages)

                await self._handle_llm_output(next_step, text_chunk, should_bypass_synth, meta_info)
            else:
                messages.append({"role": "assistant", "content": llm_response})
                self.history = copy.deepcopy(messages)
                await self._handle_llm_output(next_step, llm_response, should_bypass_synth, meta_info)
                convert_to_request_log(message=llm_response, meta_info=meta_info, component="llm", direction="response", model=self.llm_config["model"], run_id= self.run_id)
        
        if self.stream and llm_response != PRE_FUNCTION_CALL_MESSAGE:
            logger.info(f"Storing {llm_response} into history should_trigger_function_call {should_trigger_function_call}")
            self.__store_into_history(meta_info, messages, llm_response, should_trigger_function_call= should_trigger_function_call)

    async def _process_conversation_task(self, message, sequence, meta_info):
        next_step = None
        logger.info("agent flow is not preprocessed")

        start_time = time.time()
        should_bypass_synth = 'bypass_synth' in meta_info and meta_info['bypass_synth'] == True
        next_step = self._get_next_step(sequence, "llm")
        meta_info['llm_start_time'] = time.time()
        route = None

        if self.__is_multiagent():
            tasks = [(lambda: get_route_info(message['data'], self.agent_routing))]
            if self.route_layer is not None:
                tasks.append(lambda: get_route_info(message['data'], self.route_layer))
            tasks_op = await asyncio.gather(*tasks)
            current_agent = tasks_op[0]
            if self.route_layer is not None:
                route = tasks_op[1]

            logger.info(f"Current agent {current_agent}")
            self.tools['llm_agent'] = self.llm_agent_map[current_agent]
        elif self.route_layer is not None:
            route_layer_data = self.route_layer(message['data'])
            if route_layer_data:
                route = route_layer_data.name
            logger.info(f"Got route name {route}")

        if route is not None:
            logger.info(f"It was a route hit and we've got to respond from cache hence simply returning and the route is {route}")
            # Check if for the particular route if there's a vector store
            # If not send the response else get the response from the vector store
            logger.info(f"Vector caches {self.vector_caches}")
            if route in self.vector_caches:
                logger.info(f"Route {route} has a vector cache")
                relevant_utterance = self.vector_caches[route].get(message['data'])
                cache_response = self.route_responses_dict[route][relevant_utterance]
                convert_to_request_log(message=message['data'], meta_info=meta_info, component="llm", direction="request", model=self.llm_config["model"], run_id=self.run_id)
                convert_to_request_log(message=message['data'], meta_info=meta_info, component="llm", direction="response", model=self.llm_config["model"], is_cached=True, run_id= self.run_id)
                messages = copy.deepcopy(self.history)
                messages += [{'role': 'user', 'content': message['data']},{'role': 'assistant', 'content': cache_response}]
                self.interim_history = copy.deepcopy(messages)
                self.llm_response_generated = True
                if self.callee_silent:
                    logger.info("##### When we got utterance end, maybe LLM was still generating response. So, copying into history")
                    self.history = copy.deepcopy(self.interim_history)

            else:
                logger.info(f"Route doesn't have a vector cache, and hence simply returning back a given response")
                cache_response = self.route_responses_dict[route]

            logger.info(f"Cached response {cache_response}")
            meta_info['cached'] = True
            meta_info["end_of_llm_stream"] = True

            await self._handle_llm_output(next_step, cache_response, should_bypass_synth, meta_info)
            self.llm_processed_request_ids.add(self.current_request_id)
        else:
            messages = copy.deepcopy(self.history)
            logger.info(f"Message {messages} history {self.history}")
            messages.append({'role': 'user', 'content': message['data']})
            ### TODO CHECK IF THIS IS EVEN REQUIRED
            convert_to_request_log(message=format_messages(messages, use_system_prompt=True), meta_info=meta_info, component="llm", direction="request", model=self.llm_config["model"], run_id= self.run_id)

            await self.__do_llm_generation(messages, meta_info, next_step, should_bypass_synth)
            # TODO : Write a better check for completion prompt

            if self.agent_type not in ["graph_agent", "knowledgebase_agent"]:
                if self.use_llm_to_determine_hangup and not self.turn_based_conversation:
                    answer = await self.tools["llm_agent"].check_for_completion(self.history, self.check_for_completion_prompt)
                    should_hangup = answer['answer'].lower() == "yes"
                    prompt = [
                            {'role': 'system', 'content': self.check_for_completion_prompt},
                            {'role': 'user', 'content': format_messages(self.history, use_system_prompt= True)}]
                    logger.info(f"##### Answer from the LLM {answer}")
                    convert_to_request_log(message=format_messages(prompt, use_system_prompt= True), meta_info= meta_info, component="llm", direction="request", model=self.llm_config["model"], run_id= self.run_id)
                    convert_to_request_log(message=answer, meta_info= meta_info, component="llm", direction="response", model= self.check_for_completion_llm, run_id= self.run_id)

                    if should_hangup:
                        await self.__process_end_of_conversation()
                        return

            self.llm_processed_request_ids.add(self.current_request_id)
            llm_response = ""
    
    async def _listen_llm_input_queue(self):
        logger.info(
            f"Starting listening to LLM queue as either Connected to dashboard = {self.turn_based_conversation} or  it's a textual chat agent {self.textual_chat_agent}")
        while True:
            try:
                ws_data_packet = await self.queues["llm"].get()
                logger.info(f"ws_data_packet {ws_data_packet}")
                meta_info = self.__get_updated_meta_info(ws_data_packet['meta_info'])
                bos_packet = create_ws_data_packet("<beginning_of_stream>", meta_info)
                await self.tools["output"].handle(bos_packet)
                # self.interim_history = self.history.copy()
                # self.history.append({'role': 'user', 'content': ws_data_packet['data']})
                await self._run_llm_task(
                    create_ws_data_packet(ws_data_packet['data'], meta_info))
                if self._is_preprocessed_flow():
                    self.__update_preprocessed_tree_node()
                eos_packet = create_ws_data_packet("<end_of_stream>", meta_info)
                await self.tools["output"].handle(eos_packet)

            except Exception as e:
                traceback.print_exc()
                logger.error(f"Something went wrong with LLM queue {e}")
                break

    async def _run_llm_task(self, message):
        sequence, meta_info = self._extract_sequence_and_meta(message)
        logger.info(f"After adding {self.curr_sequence_id} into sequence id {self.sequence_ids} for message {message}")

        try:
            if self._is_extraction_task() or self._is_summarization_task():
                await self._process_followup_task(message)
            elif self._is_conversation_task():
                if self._is_preprocessed_flow():
                    if time.time() < self.consider_next_transcript_after:
                        logger.info("Not considering transcript as we're still in cool down period")
                        await asyncio.sleep(self.consider_next_transcript_after - time.time())
                    logger.info(f"Running preprocessedf task")
                    await self._process_conversation_preprocessed_task(message, sequence, meta_info)

                else:
                    await self._process_conversation_task(message, sequence, meta_info)
            else:
                logger.error("unsupported task type: {}".format(self.task_config["task_type"]))
            self.llm_task = None
        except Exception as e:
            traceback.print_exc()
            logger.error(f"Something went wrong in llm: {e}")


    #################################################################
    # Transcriber task
    #################################################################
    async def process_transcriber_request(self, meta_info):
        if not self.current_request_id or self.current_request_id != meta_info["request_id"]:
            self.previous_request_id, self.current_request_id = self.current_request_id, meta_info["request_id"]

        sequence = meta_info["sequence"]

        # check if previous request id is not in transmitted request id
        if self.previous_request_id is None:
            is_first_message = True
        elif self.previous_request_id not in self.llm_processed_request_ids:
            logger.info(f"Adding previous request id to LLM rejected request if")
            self.llm_rejected_request_ids.add(self.previous_request_id)
        else:
            skip_append_to_data = False
        return sequence

    async def _handle_transcriber_output(self, next_task, transcriber_message, meta_info):
        convert_to_request_log(message=transcriber_message, meta_info= meta_info, model = "deepgram", run_id= self.run_id)
        if next_task == "llm":
            logger.info(f"Running llm Tasks")
            meta_info["origin"] = "transcriber"
            transcriber_package = create_ws_data_packet(transcriber_message, meta_info)
            self.llm_task = asyncio.create_task(
                self._run_llm_task(transcriber_package))
            if self.use_fillers:
                self.filler_task = asyncio.create_task(self.__filler_classification_task(transcriber_package))
            
        elif next_task == "synthesizer":
            self.synthesizer_tasks.append(asyncio.create_task(
                self._synthesize(create_ws_data_packet(transcriber_message, meta_info))))
        else:
            logger.info(f"Need to separate out output task")

    async def _listen_transcriber(self):
        transcriber_message = ""
        logger.info(f"Starting transcriber task")
        response_started = False
        num_words = 0
        try:
            while True:
                message = await self.transcriber_output_queue.get()
                logger.info(f"##### Message from the transcriber class {message}")
                if message['meta_info'] is not None and message['meta_info'].get('transcriber_latency', False):
                    self.transcriber_latencies.append(message['meta_info']['transcriber_latency'])
                    self.average_transcriber_latency = sum(self.transcriber_latencies) / len(self.transcriber_latencies)
                if message["data"].strip() == "":
                    continue
                if message['data'] == "transcriber_connection_closed":
                    self.transcriber_duration += message['meta_info']["transcriber_duration"] if message['meta_info'] is not None else 0
                    logger.info("transcriber connection closed")
                    break

                if self.stream:
                    self._set_call_details(message)
                    meta_info = message["meta_info"]
                    sequence = await self.process_transcriber_request(meta_info)
                    next_task = self._get_next_step(sequence, "transcriber")
                    num_words = 0
                    if message['data'] == "TRANSCRIBER_BEGIN":
                        response_started = False #This signifies if we've gotten the first bit of interim text for the given response or not
                        self.callee_silent = False

                    elif "speech_final" in meta_info and meta_info['speech_final'] and message['data'] != "":
                        logger.info(f"Starting the TRANSCRIBER_END TASK")
                        self.callee_speaking = False
                        self.callee_silent = True

                        if self.output_task is None:
                            logger.info(f"Output task was none and hence starting it")
                            self.output_task = asyncio.create_task(self.__process_output_loop())

                        if self._is_preprocessed_flow():
                            self.__update_preprocessed_tree_node()
                        
                        logger.info(f"INTERIM TRANSCRIPT WHEN EVERYTING IS OVER {self.interim_history}")
                        if self.llm_response_generated:
                            logger.info(f"LLM RESPONSE WAS GENERATED AND HENCE MOVING INTERIM HISTORY TO HISTORY")
                            self.history = copy.deepcopy(self.interim_history)
                        meta_info = message['meta_info']
                        transcriber_message = ""
                        self.let_remaining_audio_pass_through = True 

                        if self.nitro:
                            self.time_since_first_interim_result = -1
                            self.required_delay_before_speaking = max(self.minimum_wait_duration - self.incremental_delay, 0)
                            logger.info(f"#### Resetting time since first interim result and resetting required delay {self.required_delay_before_speaking}")
                        
                    else:
                        self.time_since_last_spoken_human_word = time.time()
                        logger.info(f'invoking next_task {next_task} with transcriber_message: {message["data"]}')
                        if transcriber_message.strip() == message['data'].strip():
                            logger.info(f"###### Transcriber message and message data are same and hence not changing anything else. Probably just an is_final thingy. {message}")
                            continue

                        elif len(message['data'].strip()) != 0:
                            #Currently simply cancel the next task

                            if not self.first_message_passed:
                                logger.info(f"Adding to transcrber message")
                                self.transcriber_message += message['data']
                                continue

                            num_words += len(message['data'].split(" "))
                            if self.callee_speaking is False:
                                self.callee_speaking_start_time = time.time()
                                self.callee_speaking = True
                            
                            # This means we are generating response from an interim transcript 
                            # Hence we transmit quickly 
                            if not self.started_transmitting_audio:
                                logger.info("##### Haven't started transmitting audio and hence cleaning up downstream tasks")
                                await self.__cleanup_downstream_tasks()
                            else:
                                logger.info(f"Started transmitting and hence moving fursther")
                            
                            # If we've started transmitting audio this is probably an interruption, so calculate number of words
                            if self.started_transmitting_audio and self.number_of_words_for_interruption != 0 and self.first_message_passed:
                                if num_words > self.number_of_words_for_interruption or message['data'].strip() in self.accidental_interruption_phrases:
                                    #Process interruption only if number of words is higher than the threshold 
                                    logger.info(f"###### Number of words {num_words} is higher than the required number of words for interruption, hence, definitely interrupting. Interruption and hence changing the turn id")
                                    self.turn_id += 1
                                    await self.__cleanup_downstream_tasks()
                                else:
                                    logger.info(f"Not starting a cleanup because {num_words} number of words are lesser {self.number_of_words_for_interruption} and hence continuing,")
                                    continue
                            elif self.number_of_words_for_interruption == 0:
                                logger.info(f"Not interrupting")
                                    
                            self.last_response_time = time.time()
                            transcriber_message = message['data']
                            
                            # Use last spoken timestamp to give out endpointing in nitro
                            logger.info(f"###### last spoken timestamp before changing {self.last_spoken_timestamp}")
                            self.last_spoken_timestamp = time.time() * 1000

                            if not response_started:
                                response_started = True
                            
                            if self.nitro:
                                self.let_remaining_audio_pass_through = False
                                self.required_delay_before_speaking += self.incremental_delay
                                logger.info(f"Increase the incremental delay time {self.required_delay_before_speaking}")
                                if self.time_since_first_interim_result == -1:
                                    self.time_since_first_interim_result = time.time() * 1000
                                    logger.info(f"###### Updating Time since first interim result {self.time_since_first_interim_result}")
                                #In this case user has already started speaking
                                # Hence check the previous message if it's user or assistant
                                # If it's user, simply change user's message
                                # If it's assistant remover assistant message and append user
                                self.callee_silent = False
                            self.llm_response_generated = False
                            logger.info("###### Current transcript: {} Predicting next few tokens and changing last spoken timestampt to {}".format(transcriber_message, self.last_spoken_timestamp))
                            meta_info = self.__get_updated_meta_info(meta_info)
                            await self._handle_transcriber_output(next_task, transcriber_message, meta_info)

                        else:
                            logger.info(f"Got a null message")
                else:
                    logger.info(f"Processing http transcription for message {message}")
                    await self.__process_http_transcription(message)
        
        except Exception as e:
            traceback.print_exc()
            logger.error(f"Error in transcriber {e}")

    async def __process_http_transcription(self, message):
        meta_info = self.__get_updated_meta_info(message["meta_info"])
        include_latency = meta_info.get("include_latency", False)
        if include_latency:
            self.latency_dict[meta_info['request_id']]["transcriber"] = {"total_latency":  meta_info["transcriber_latency"], "audio_duration": meta_info["audio_duration"], "last_vocal_frame_timestamp": meta_info["last_vocal_frame_timestamp"] }

        sequence = message["meta_info"]["sequence"]
        next_task = self._get_next_step(sequence, "transcriber")
        self.transcriber_duration += message["meta_info"]["transcriber_duration"] if "transcriber_duration" in message["meta_info"] else 0
        #self.history.append({'role': 'user', 'content': message['data']})
        if self._is_preprocessed_flow():
            self.__update_preprocessed_tree_node()

        await self._handle_transcriber_output(next_task, message['data'], meta_info)


    #################################################################
    # Synthesizer task
    #################################################################
    def __enqueue_chunk(self, chunk, i, number_of_chunks, meta_info):
        logger.info(f"Meta_info of chunk {meta_info} {i} {number_of_chunks}")
        meta_info['chunk_id'] = i
        copied_meta_info = copy.deepcopy(meta_info)
        if i == 0 and "is_first_chunk" in meta_info and meta_info["is_first_chunk"]:
            logger.info(f"##### Sending first chunk")
            copied_meta_info["is_first_chunk_of_entire_response"] = True
        
        if i == number_of_chunks - 1 and (meta_info['sequence_id'] == -1 or ("end_of_synthesizer_stream" in meta_info and meta_info['end_of_synthesizer_stream'])):
            logger.info(f"##### Truly a final chunk")
            copied_meta_info["is_final_chunk_of_entire_response"] = True
            
        self.buffered_output_queue.put_nowait(create_ws_data_packet(chunk, copied_meta_info))

    async def __listen_synthesizer(self):
        try:
            while not self.conversation_ended:
                logger.info("Listening to synthesizer")
                try:
                    async for message in self.tools["synthesizer"].generate():
                        meta_info = message.get("meta_info", {})
                        is_first_message = meta_info.get("is_first_message", False)
                        sequence_id = meta_info.get("sequence_id", None)

                        # Check if the message is valid to process
                        if is_first_message or (not self.conversation_ended and sequence_id in self.sequence_ids):
                            logger.info(f"Processing message with sequence_id: {sequence_id}")
                            first_chunk_generation_timestamp = time.time()
                            meta_info["synthesizer_latency"] = first_chunk_generation_timestamp - meta_info.get(
                                "synthesizer_start_time", 0)
                            self.synthesizer_latencies.append(meta_info["synthesizer_latency"])
                            self.average_synthesizer_latency = sum(self.synthesizer_latencies) / len(
                                self.synthesizer_latencies)

                            if self.stream:
                                if meta_info.get("is_first_chunk", False):
                                    first_chunk_generation_timestamp = time.time()
                                    meta_info["synthesizer_first_chunk_latency"] = first_chunk_generation_timestamp - \
                                                                                   meta_info["synthesizer_start_time"]

                                if self.tools["output"].process_in_chunks(self.yield_chunks):
                                    number_of_chunks = math.ceil(len(message['data']) / self.output_chunk_size)
                                    for chunk_idx, chunk in enumerate(
                                            yield_chunks_from_memory(message['data'], chunk_size=self.output_chunk_size)
                                    ):
                                        self.__enqueue_chunk(chunk, chunk_idx, number_of_chunks, meta_info)
                                else:
                                    self.buffered_output_queue.put_nowait(message)
                            else:
                                # Non-streaming output
                                logger.info("Stream not enabled, sending entire audio")
                                self.latency_dict[meta_info["request_id"]]["synthesizer"] = {
                                    "synthesizer_first_chunk_latency": meta_info.get("synthesizer_first_chunk_latency",
                                                                                     0),
                                    "average_latency": self.average_synthesizer_latency,
                                }
                                await self.tools["output"].handle(message)

                            convert_to_request_log(
                                message=meta_info.get("text", ""),
                                meta_info=meta_info,
                                component="synthesizer",
                                direction="response",
                                model=self.synthesizer_provider,
                                is_cached=meta_info.get("is_cached", False),
                                engine=self.tools['synthesizer'].get_engine(),
                                run_id=self.run_id
                            )
                        else:
                            logger.info(f"Skipping message with sequence_id: {sequence_id}")

                        # Give control to other tasks
                        await asyncio.sleep(0.1)

                except asyncio.CancelledError:
                    logger.info("Synthesizer task was cancelled.")
                    #await self.handle_cancellation("Synthesizer task was cancelled.")
                    break
                except Exception as e:
                    logger.error(f"Error in synthesizer: {e}", exc_info=True)
                    break

            logger.info("Exiting __listen_synthesizer gracefully.")

        except asyncio.CancelledError:
            logger.info("Synthesizer task cancelled outside loop.")
            #await self.handle_cancellation("Synthesizer task was cancelled outside loop.")
        except Exception as e:
            logger.error(f"Unexpected error in __listen_synthesizer: {e}", exc_info=True)
        finally:
            await self.tools["synthesizer"].cleanup()

    async def __send_preprocessed_audio(self, meta_info, text):
        meta_info = copy.deepcopy(meta_info)

        # if self.first_message_passed is True else False. chunking->false to make it interrupted
        yield_in_chunks = self.yield_chunks
        try:
            #TODO: Either load IVR audio into memory before call or user s3 iter_cunks
            # This will help with interruption in IVR
            audio_chunk = None
            if self.turn_based_conversation or self.task_config['tools_config']['output'] == "default":
                audio_chunk = await get_raw_audio_bytes(text, self.assistant_name,
                                                                self.task_config["tools_config"]["output"][
                                                                    "format"], local=self.is_local,
                                                                assistant_id=self.assistant_id)
                logger.info("Sending preprocessed audio")
                meta_info["format"] = self.task_config["tools_config"]["output"]["format"]
                await self.tools["output"].handle(create_ws_data_packet(audio_chunk, meta_info))
            else:
                if meta_info.get('message_category', None ) == 'filler':
                    logger.info(f"Getting {text} filler from local fs")
                    audio = await get_raw_audio_bytes(f'{self.filler_preset_directory}/{text}.wav', local= True, is_location=True)
                    yield_in_chunks = False
                    if not self.turn_based_conversation and self.task_config['tools_config']['output'] != "default":
                        logger.info(f"Got to convert it to pcm")
                        audio_chunk = wav_bytes_to_pcm(resample(audio, format = "wav", target_sample_rate = 8000 ))
                        meta_info["format"] = "pcm"
                else:
                    start_time = time.perf_counter()
                    audio_chunk = await get_raw_audio_bytes(text, self.assistant_name,
                                                                'pcm', local=self.is_local,
                                                                assistant_id=self.assistant_id)
                    if meta_info['text'] == '':
                        audio_chunk = None
                    logger.info(f"Time to get response from S3 {time.perf_counter() - start_time }")
                    if not self.buffered_output_queue.empty():
                        logger.info(f"Output queue was not empty and hence emptying it")
                        self.buffered_output_queue = asyncio.Queue()
                    meta_info["format"] = "pcm"
                    if 'message_category' in meta_info and meta_info['message_category'] == "agent_welcome_message":
                        if audio_chunk is None:
                            logger.info(f"File doesn't exist in S3. Hence we're synthesizing it from synthesizer")
                            meta_info['cached'] = False
                            await self._synthesize(create_ws_data_packet(meta_info['text'], meta_info= meta_info))
                            return
                        else:
                            logger.info(f"Sending the agent welcome message")
                            meta_info['is_first_chunk'] = True
                if yield_in_chunks and audio_chunk is not None:
                    i = 0
                    number_of_chunks = math.ceil(len(audio_chunk)/self.output_chunk_size)
                    logger.info(f"Audio chunk size {len(audio_chunk)}, chunk size {self.output_chunk_size}")
                    for chunk in yield_chunks_from_memory(audio_chunk, chunk_size=self.output_chunk_size):
                        self.__enqueue_chunk(chunk, i, number_of_chunks, meta_info)
                        i +=1
                elif audio_chunk is not None:
                    meta_info['chunk_id'] = 1
                    meta_info["is_first_chunk_of_entire_response"] = True
                    meta_info["is_final_chunk_of_entire_response"] = True
                    message = create_ws_data_packet(audio_chunk, meta_info)
                    logger.info(f"Yield in chunks is false and hence sending a full")
                    self.buffered_output_queue.put_nowait(message)

        except Exception as e:
            traceback.print_exc()
            logger.error(f"Something went wrong {e}")

    async def _synthesize(self, message):
        meta_info = message["meta_info"]
        text = message["data"]
        meta_info["type"] = "audio"
        meta_info["synthesizer_start_time"] = time.time()
        try:
            if not self.conversation_ended and ('is_first_message' in meta_info and meta_info['is_first_message'] or message["meta_info"]["sequence_id"] in self.sequence_ids):
                if meta_info["is_md5_hash"]:
                    logger.info('sending preprocessed audio response to {}'.format(self.task_config["tools_config"]["output"]["provider"]))
                    await self.__send_preprocessed_audio(meta_info, text)
                    
                elif self.synthesizer_provider in SUPPORTED_SYNTHESIZER_MODELS.keys():
                    # self.sequence_ids.add(meta_info["sequence_id"])
                    # logger.info(f"After adding into sequence id {self.sequence_ids}")
                    convert_to_request_log(message = text, meta_info= meta_info, component="synthesizer", direction="request", model = self.synthesizer_provider, engine=self.tools['synthesizer'].get_engine(), run_id= self.run_id)
                    logger.info('##### sending text to {} for generation: {} '.format(self.synthesizer_provider, text))
                    if 'cached' in message['meta_info'] and meta_info['cached'] is True:
                        logger.info(f"Cached response and hence sending preprocessed text")
                        convert_to_request_log(message = text, meta_info= meta_info, component="synthesizer", direction="response", model = self.synthesizer_provider, is_cached= True, engine=self.tools['synthesizer'].get_engine(), run_id= self.run_id)
                        await self.__send_preprocessed_audio(meta_info, get_md5_hash(text))
                    else:
                        self.synthesizer_characters += len(text)
                        await self.tools["synthesizer"].push(message)
                else:
                    logger.info("other synthesizer models not supported yet")
            else:
                logger.info(f"{message['meta_info']['sequence_id']} is not in sequence ids  {self.sequence_ids} and hence not synthesizing this")                

        except Exception as e:
            traceback.print_exc()
            logger.error(f"Error in synthesizer: {e}")

    ############################################################
    # Output handling
    ############################################################
    
    async def __send_first_message(self, message):
        meta_info = self.__get_updated_meta_info()
        sequence = meta_info["sequence"]
        next_task = self._get_next_step(sequence, "transcriber")
        await self._handle_transcriber_output(next_task, message, meta_info)
        self.time_since_first_interim_result = (time.time() * 1000) - 1000

    async def __handle_initial_silence(self, duration=5):
        while True:
            logger.info(f"Checking for initial silence {duration}")
            #logger.info(f"Woke up from my slumber {self.callee_silent}, {self.history}, {self.interim_history}")
            if self.first_message_passed and self.callee_silent and len(self.history) == 1 and len(self.interim_history) == 1 and time.time() - self.first_message_passing_time > duration:
                logger.info(f"Callee was silent and hence speaking Hello on callee's behalf")
                await self.__send_first_message("Hello")
                break
            elif len(self.history) > 1:
                break
            await asyncio.sleep(3)
        self.background_check_task = None

    def __process_latency_data(self, message):
        utterance_end = message['meta_info'].get("utterance_end", None)
        overall_first_byte_latency = time.time() - message['meta_info']['utterance_end'] if utterance_end is not None else 0
        transcriber_latency = message["meta_info"].get("transcriber_latency", 0) if utterance_end is not None else 0
        first_llm_buffer_latency = message["meta_info"].get("llm_latency", 0) if utterance_end is not None else 0
        synthesizer_first_chunk_latency = message["meta_info"].get("synthesizer_latency", 0) if utterance_end is not None else 0

        if utterance_end is None:
            logger.info(f"First chunk is none")

        latency_metrics = {
            "transcriber": {
                "utterance_end": utterance_end,
                "latency": transcriber_latency,
                "average_latency": self.average_transcriber_latency
                },
            "llm": {
                "first_llm_buffer_latency" : first_llm_buffer_latency,
                "average_latency": self.average_llm_latency,
                },
            "synthesizer": {
                "synthesizer_first_chunk_latency": synthesizer_first_chunk_latency,
                "average_latency": self.average_synthesizer_latency
                },
            "overall_first_byte_latency": overall_first_byte_latency,
            
            }

        if message['meta_info']["request_id"] not in self.latency_dict:
            self.latency_dict[message['meta_info']["request_id"]] = latency_metrics
            logger.info("LATENCY METRICS FOR {} are {}".format(message['meta_info']["request_id"], latency_metrics))
            
    #Currently this loop only closes in case of interruption 
    # but it shouldn't be the case. 
    async def __process_output_loop(self):
        try:
            num_chunks = 0
            while True:
                if (not self.let_remaining_audio_pass_through) and self.first_message_passed:
                    time_since_first_interim_result = (time.time() * 1000) - self.time_since_first_interim_result if self.time_since_first_interim_result != -1 else -1
                    logger.info(f"##### It's been {time_since_first_interim_result} ms since first  interim result and required time to wait for it is {self.required_delay_before_speaking}. Hence sleeping for 100ms. self.time_since_first_interim_result {self.time_since_first_interim_result}")
                    if time_since_first_interim_result != -1 and time_since_first_interim_result < self.required_delay_before_speaking:
                        await asyncio.sleep(0.1) #sleep for 100ms and continue 
                        continue
                    else:
                        logger.info(f"First interim result hasn't been gotten yet and hence sleeping ")
                        await asyncio.sleep(0.1)
                    
                    logger.info(f"##### Got to wait {self.required_delay_before_speaking} ms before speaking and alreasy waited {time_since_first_interim_result} since the first interim result")
                
                elif self.let_remaining_audio_pass_through:
                    time_since_first_interim_result = (time.time() *1000)- self.time_since_first_interim_result if self.time_since_first_interim_result != -1 else -1
                    logger.info(f"##### In elif been {time_since_first_interim_result} ms since first  interim result and required time to wait for it is {self.required_delay_before_speaking}. Hence sleeping for 100ms. self.time_since_first_interim_result {self.time_since_first_interim_result}")
                    if time_since_first_interim_result != -1 and time_since_first_interim_result < self.required_delay_before_speaking:
                        await asyncio.sleep(0.1) #sleep for 100ms and continue 
                        continue
                else:
                    logger.info(f"Started transmitting at {time.time()}")

                message = await self.buffered_output_queue.get()
                chunk_id = message['meta_info']['chunk_id']

                logger.info("##### Start response is True for {} and hence starting to speak {} Current sequence ids {}".format(chunk_id, message['meta_info'], self.sequence_ids))
                if "end_of_conversation" in message['meta_info']:
                    await self.__process_end_of_conversation()
                
                if 'sequence_id' in message['meta_info'] and message["meta_info"]["sequence_id"] in self.sequence_ids:
                    num_chunks += 1
                    await self.tools["output"].handle(message)                    
                    duration = calculate_audio_duration(len(message["data"]), self.sampling_rate, format = message['meta_info']['format'])
                    logger.info(f"Duration of the byte {duration}")
                    self.conversation_recording['output'].append({'data': message['data'], "start_time": time.time(), "duration": duration})
                else:
                    logger.info(f'{message["meta_info"]["sequence_id"]} is not in {self.sequence_ids} and hence not speaking')
                    continue
                
                if "is_final_chunk_of_entire_response" in message['meta_info'] and message['meta_info']['is_final_chunk_of_entire_response']:
                    self.started_transmitting_audio = False
                    logger.info("##### End of synthesizer stream and ")

                    #If we're sending the message to check if user is still here, don't set asked_if_user_is_still_there to True
                    if message['meta_info'].get('text', '') != self.check_user_online_message:
                        self.asked_if_user_is_still_there = False

                    num_chunks = 0
                    self.turn_id += 1
                    if not self.first_message_passed:
                        self.first_message_passed = True
                        logger.info(f"Making first message passed as True")
                        self.first_message_passing_time = time.time()
                        if len(self.transcriber_message) != 0:
                            logger.info(f"Sending the first message as the first message is still not passed and we got a response")
                            await self.__send_first_message(self.transcriber_message)
                            self.transcriber_message = ''

                if "is_first_chunk_of_entire_response" in message['meta_info'] and message['meta_info']['is_first_chunk_of_entire_response']:
                    logger.info(f"First chunk stuff")
                    self.started_transmitting_audio = True if "is_final_chunk_of_entire_response" not in message['meta_info'] else False
                    self.consider_next_transcript_after = time.time() + self.duration_to_prevent_accidental_interruption
                    self.__process_latency_data(message) 
                else:
                    # Sleep until this particular audio frame is spoken only if the duration for the frame is atleast 500ms
                    if duration > 0:
                        logger.info(f"##### Sleeping for {duration} to maintain quueue on our side {self.sampling_rate}")
                        await asyncio.sleep(duration - 0.030) #30 milliseconds less
                if message['meta_info']['sequence_id'] != -1: #Making sure we only track the conversation's last transmitted timesatamp
                    self.last_transmitted_timestamp = time.time()
                logger.info(f"##### Updating Last transmitted timestamp to {self.last_transmitted_timestamp}")
                
        except Exception as e:
            traceback.print_exc()
            logger.error(f'Error in processing message output')

    async def __check_for_completion(self):
        logger.info(f"Starting task to check for completion")
        while True:
            await asyncio.sleep(2)
            if self.last_transmitted_timestamp == 0:
                logger.info(f"Last transmitted timestamp is simply 0 and hence continuing")
                continue

            time_since_last_spoken_ai_word = (time.time() - self.last_transmitted_timestamp)
            if time_since_last_spoken_ai_word > self.hang_conversation_after and self.time_since_last_spoken_human_word < self.last_transmitted_timestamp:
                logger.info(f"{time_since_last_spoken_ai_word} seconds since last spoken time stamp and hence cutting the phone call and last transmitted timestampt ws {self.last_transmitted_timestamp} and time since last spoken human word {self.time_since_last_spoken_human_word}")
                await self.__process_end_of_conversation()
                break

            elif time_since_last_spoken_ai_word > self.trigger_user_online_message_after and not self.asked_if_user_is_still_there and self.time_since_last_spoken_human_word < self.last_transmitted_timestamp:
                logger.info(f"Asking if the user is still there")
                self.asked_if_user_is_still_there = True

                if self.check_if_user_online:
                    if self.should_record:
                        meta_info={'io': 'default', "request_id": str(uuid.uuid4()), "cached": False, "sequence_id": -1, 'format': 'wav'}
                        await self._synthesize(create_ws_data_packet(self.check_user_online_message, meta_info= meta_info))
                    else:
                        meta_info={'io': self.tools["output"].get_provider(), "request_id": str(uuid.uuid4()), "cached": False, "sequence_id": -1, 'format': 'pcm'}
                        await self._synthesize(create_ws_data_packet(self.check_user_online_message, meta_info= meta_info))

                # Just in case we need to clear messages sent before
                await self.tools["output"].handle_interruption()
            else:
                logger.info(f"Only {time_since_last_spoken_ai_word} seconds since last spoken time stamp and hence not cutting the phone call")
    
    async def __check_for_backchanneling(self):
        while True:
            if self.callee_speaking and time.time() - self.callee_speaking_start_time > self.backchanneling_start_delay:
                filename = random.choice(self.filenames)
                logger.info(f"Should send a random backchanneling words and sending them {filename}")
                audio = await get_raw_audio_bytes(f"{self.backchanneling_audios}/{filename}", local= True, is_location=True)
                if not self.turn_based_conversation and self.task_config['tools_config']['output'] != "default":
                    audio = resample(audio, target_sample_rate= 8000, format="wav")
                    audio = wav_bytes_to_pcm(audio)
                await self.tools["output"].handle(create_ws_data_packet(audio, self.__get_updated_meta_info())) 
            else:
                logger.info(f"Callee isn't speaking and hence not sending or {time.time() - self.callee_speaking_start_time} is not greater than {self.backchanneling_start_delay}") 
            await asyncio.sleep(self.backchanneling_message_gap) 
    
    async def __first_message(self):
        logger.info(f"Executing the first message task")
        try:
            while True:
                if not self.stream_sid and not self.default_io:
                    stream_sid = self.tools["input"].get_stream_sid()
                    if stream_sid is not None:
                        logger.info(f"Got stream sid and hence sending the first message {stream_sid}")
                        self.stream_sid = stream_sid
                        text = self.kwargs.get('agent_welcome_message', None)
                        logger.info(f"Generating {text}")
                        meta_info = {'io': self.tools["output"].get_provider(), 'message_category': 'agent_welcome_message', 'stream_sid': stream_sid, "request_id": str(uuid.uuid4()), "cached": True, "sequence_id": -1, 'format': self.task_config["tools_config"]["output"]["format"], 'text': text}
                        await self._synthesize(create_ws_data_packet(text, meta_info=meta_info))
                        break
                    else:
                        logger.info(f"Stream id is still None, so not passing it")
                        await asyncio.sleep(0.01) #Sleep for half a second to see if stream id goes past None
                elif self.default_io:
                    logger.info(f"Shouldn't record")
                    # meta_info={'io': 'default', 'is_first_message': True, "request_id": str(uuid.uuid4()), "cached": True, "sequence_id": -1, 'format': 'wav'}
                    # await self._synthesize(create_ws_data_packet(self.kwargs['agent_welcome_message'], meta_info= meta_info))
                    break

        except Exception as e:
            logger.error(f"Error happeneed {e}")

    async def __start_transmitting_ambient_noise(self):
        try:
            audio = await get_raw_audio_bytes(f'{os.getenv("AMBIENT_NOISE_PRESETS_DIR")}/{self.soundtrack}', local= True, is_location=True)
            audio = resample(audio, self.sampling_rate, format = "wav")
            if self.task_config["tools_config"]["output"]["provider"] in SUPPORTED_OUTPUT_TELEPHONY_HANDLERS.keys():
                audio = wav_bytes_to_pcm(audio)
            logger.info(f"Length of audio {len(audio)} {self.sampling_rate}")
            if self.should_record:
                meta_info={'io': 'default', 'message_category': 'ambient_noise', "request_id": str(uuid.uuid4()), "sequence_id": -1, "type":'audio', 'format': 'wav'}
            else:

                meta_info={'io': self.tools["output"].get_provider(), 'message_category': 'ambient_noise', 'stream_sid': self.stream_sid , "request_id": str(uuid.uuid4()), "cached": True, "type":'audio', "sequence_id": -1, 'format': 'pcm'}
            while True:
                logger.info(f"Before yielding ambient noise")
                for chunk in yield_chunks_from_memory(audio, self.output_chunk_size*2 ):
                    if not self.started_transmitting_audio:
                        logger.info(f"Transmitting ambient noise {len(chunk)}")
                        await self.tools["output"].handle(create_ws_data_packet(chunk, meta_info=meta_info))
                    logger.info("Sleeping for 800 ms")
                    await asyncio.sleep(0.5)
        except Exception as e:
            logger.error(f"Something went wrong while transmitting noise {e}")

    async def run(self):
        try:
            if self._is_conversation_task():
                # Create transcriber and synthesizer tasks
                logger.info("starting task_id {}".format(self.task_id))                
                tasks = [asyncio.create_task(self.tools['input'].handle())]
                if not self.turn_based_conversation:
                    self.background_check_task = asyncio.create_task(self.__handle_initial_silence(duration=15))
                if "transcriber" in self.tools:
                    tasks.append(asyncio.create_task(self._listen_transcriber()))
                    self.transcriber_task = asyncio.create_task(self.tools["transcriber"].run())

                if self.turn_based_conversation and self._is_conversation_task():
                    logger.info(
                        "Since it's connected through dashboard, I'll run listen_llm_tas too in case user wants to simply text")
                    self.llm_queue_task = asyncio.create_task(self._listen_llm_input_queue())
                
                if "synthesizer" in self.tools and self._is_conversation_task():
                    logger.info("Starting synthesizer task")
                    try:
                        self.synthesizer_task = asyncio.create_task(self.__listen_synthesizer())
                    except asyncio.CancelledError as e:
                        logger.error(f'Synth task got cancelled {e}')
                        traceback.print_exc()
                    
                logger.info(f"Starting the first message task {self.enforce_streaming}")
                self.output_task = asyncio.create_task(self.__process_output_loop())
                if not self.turn_based_conversation or self.enforce_streaming:
                    logger.info(f"Setting up other servers")
                    self.first_message_task = asyncio.create_task(self.__first_message())
                    #if not self.use_llm_to_determine_hangup :
                    # By default we will hang up after x amount of silence
                    # We still need to
                    self.hangup_task = asyncio.create_task(self.__check_for_completion())
                    
                    if self.should_backchannel:
                        self.backchanneling_task = asyncio.create_task(self.__check_for_backchanneling())
                    if self.ambient_noise:
                        logger.info(f"Transmitting ambient noise")
                        self.ambient_noise_task = asyncio.create_task(self.__start_transmitting_ambient_noise())
                try:
                    await asyncio.gather(*tasks)
                except asyncio.CancelledError as e:
                    logger.error(f'task got cancelled {e}')
                    traceback.print_exc()
                except Exception as e:
                    traceback.print_exc()
                    logger.error(f"Error: {e}")

                logger.info("Conversation completed")
            else:
                # Run agent followup tasks
                try:
                    if self.task_config["task_type"] == "webhook":
                        await self._process_followup_task()
                    else:
                        await self._run_llm_task(self.input_parameters)
                except Exception as e:
                    logger.error(f"Could not do llm call: {e}")
                    raise Exception(e)

        except asyncio.CancelledError as e:
            # Cancel all tasks on cancel
            traceback.print_exc()
            self.transcriber_task.cancel()
            await self.handle_cancellation(f"Websocket got cancelled {self.task_id}")

        except Exception as e:
            # Cancel all tasks on error
            await self.handle_cancellation(f"Exception occurred {e}")
            raise Exception(e)

        finally:
            # Construct output
            tasks_to_cancel = []
            if "synthesizer" in self.tools and self.synthesizer_task is not None:
                tasks_to_cancel.append(self.tools["synthesizer"].cleanup())
                tasks_to_cancel.append(process_task_cancellation(self.synthesizer_task, 'synthesizer_task'))
                tasks_to_cancel.append(process_task_cancellation(self.synthesizer_monitor_task, 'synthesizer_monitor_task'))

            if self._is_conversation_task():
                output = {"messages": self.history, "conversation_time": time.time() - self.start_time,
                    "label_flow": self.label_flow, "call_sid": self.call_sid, "stream_sid": self.stream_sid,
                    "transcriber_duration": self.transcriber_duration,
                    "synthesizer_characters": self.tools['synthesizer'].get_synthesized_characters(), "ended_by_assistant": self.ended_by_assistant,
                    "latency_dict": self.latency_dict}

                tasks_to_cancel.append(process_task_cancellation(self.output_task,'output_task'))
                tasks_to_cancel.append(process_task_cancellation(self.hangup_task,'hangup_task'))
                tasks_to_cancel.append(process_task_cancellation(self.backchanneling_task, 'backchanneling_task'))
                tasks_to_cancel.append(process_task_cancellation(self.ambient_noise_task, 'ambient_noise_task'))
                tasks_to_cancel.append(process_task_cancellation(self.background_check_task, 'background_check_task'))
                tasks_to_cancel.append(process_task_cancellation(self.first_message_task, 'first_message_task'))

                if self.should_record:
                    output['recording_url'] = await save_audio_file_to_s3(self.conversation_recording, self.sampling_rate, self.assistant_id, self.run_id)

                if self.task_config['tools_config']['output']['provider'] == "daily":
                    logger.info("calling release function")
                    await self.tools['output'].release_call()

            else:
                output = self.input_parameters
                if self.task_config["task_type"] == "extraction":
                    output = { "extracted_data" : self.extracted_data, "task_type": "extraction"}
                elif self.task_config["task_type"] == "summarization":
                    logger.info(f"self.summarized_data {self.summarized_data}")
                    output = {"summary" : self.summarized_data, "task_type": "summarization"}
                elif self.task_config["task_type"] == "webhook":
                    output = {"status": self.webhook_response, "task_type": "webhook"}

            await asyncio.gather(*tasks_to_cancel)
            return output

    async def handle_cancellation(self, message):
        try:
            # Cancel all tasks on cancellation
            tasks = [t for t in asyncio.all_tasks() if t is not asyncio.current_task()]
            #if "synthesizer" in self.tools and self.synthesizer_task:
            #    self.synthesizer_task.cancel()
            logger.info(f"tasks {len(tasks)}")
            for task in tasks:
                await process_task_cancellation(task, task.get_name())
                logger.info(f"Cancelling task {task.get_name()}")
                task.cancel()
            logger.info(message)
        except Exception as e:
            traceback.print_exc()
            logger.info(e)<|MERGE_RESOLUTION|>--- conflicted
+++ resolved
@@ -616,7 +616,6 @@
                 max_tokens=self.llm_agent_config['llm_config']['max_tokens'],
                 provider_config=vector_store_config
             )
-<<<<<<< HEAD
             logger.info("Llama-index rag agent is created")
         elif agent_type == "graph_agent":
             logger.info("Setting up graph agent")
@@ -624,9 +623,7 @@
             logger.info(f"Getting this llm config : {llm_config}")
             llm_agent = GraphAgent(llm_config)
             logger.info(f"Graph agent is created")
-=======
             logger.info("Knowledge Base Agent created")
->>>>>>> 1b312dc7
         else:
             raise f"{agent_type} Agent type is not created yet"
         return llm_agent
