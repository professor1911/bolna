--- conflicted
+++ resolved
@@ -674,17 +674,10 @@
         logger.info(f" TASK CONFIG  {self.task_config['task_type']}")
         if self.task_config["task_type"] == "webhook":
             logger.info(f"Input patrameters {self.input_parameters}")
-<<<<<<< HEAD
             extraction_details = self.input_parameters.get('extraction_details', {})
             logger.info(f"DOING THE POST REQUEST TO WEBHOOK {extraction_details}")
             self.webhook_response = await self.tools["webhook_agent"].execute(extraction_details)
             logger.info(f"Response from the server {self.webhook_response}")
-=======
-            if 'extraction_details' in self.input_parameters:
-                logger.info(f"DOING THE POST REQUEST TO WEBHOOK {self.input_parameters['extraction_details']}")
-                self.webhook_response = await self.tools["webhook_agent"].execute(self.input_parameters['extraction_details'])
-                logger.info(f"Response from the server {self.webhook_response}")
->>>>>>> ea57120c
         
         else:
             message = format_messages(self.input_parameters["messages"])  # Remove the initial system prompt
