import asyncio
import traceback
import time
import json
from .base_manager import BaseManager
from bolna.agent_types import *
from bolna.providers import *
from bolna.helpers.utils import create_ws_data_packet, is_valid_md5, get_raw_audio_bytes_from_base64, \
    get_required_input_types, format_messages, get_prompt_responses, update_prompt_with_context


class TaskManager(BaseManager):
    def __init__(self, assistant_name, task_id, task, ws, input_parameters=None, context_data=None, user_id=None,
                 assistant_id=None, run_id=None, connected_through_dashboard=False, log_dir_name=None):
        super().__init__(log_dir_name=log_dir_name)
        self.log_dir_name = log_dir_name
        self.logger.info(f"doing task {task}")
        self.task_id = task_id
        self.assistant_name = assistant_name
        self.tools = {}
        self.websocket = ws
        self.task_config = task
        self.context_data = context_data
        self.connected_through_dashboard = connected_through_dashboard

        # Set up communication queues between processes
        self.audio_queue = asyncio.Queue()
        self.llm_queue = asyncio.Queue()
        self.synthesizer_queue = asyncio.Queue()

        self.pipelines = task['toolchain']['pipelines']
        self.textual_chat_agent = False
        if task['toolchain']['pipelines'][0] == "llm" and task["tools_config"]["llm_agent"][
            "agent_task"] == "conversation":
            self.textual_chat_agent = False

        self.start_time = time.time()

        # Assistant persistance stuff
        self.user_id = user_id
        self.assistant_id = assistant_id
        self.run_id = run_id
        self.mark_set = set()

        self.conversation_ended = False

        # Prompts
        self.prompts, self.system_prompt = {}, {}

        self.input_parameters = input_parameters

        self.queues = {
            "transcriber": self.audio_queue,
            "llm": self.llm_queue,
            "synthesizer": self.synthesizer_queue
        }
        

        if task_id == 0:
            if self.task_config["tools_config"]["input"]["provider"] in SUPPORTED_INPUT_HANDLERS.keys():
                self.logger.info(f"Connected through dashboard {connected_through_dashboard}")
                if connected_through_dashboard:
                    # If connected through dashboard get basic dashboard class
                    input_handler_class = SUPPORTED_INPUT_HANDLERS.get("default")
                else:
                    input_handler_class = SUPPORTED_INPUT_HANDLERS.get(
                        self.task_config["tools_config"]["input"]["provider"])
                self.tools["input"] = input_handler_class(self.queues, self.websocket, get_required_input_types(task),
                                                          self.mark_set, self.connected_through_dashboard,
                                                          self.log_dir_name)
            else:
                raise "Other input handlers not supported yet"

        if self.task_config["tools_config"]["output"] is None:
            logger.info("Not setting up any output handler as it is none")
        elif self.task_config["tools_config"]["output"]["provider"] in SUPPORTED_OUTPUT_HANDLERS.keys():
            if self.task_config["tools_config"]["output"]["provider"] == 'default':
<<<<<<< HEAD
                self.tools["output"] = DefaultOutputHandler(self.websocket, self.log_dir_name)
            elif self.task_config["tools_config"]["output"]["provider"] == "database":
                self.tools["output"] = DatabaseOutputHandler(self.user_id, self.assistant_id, self.run_id)
=======
                self.tools["output"] = DefaultOutputHandler(self.websocket)
>>>>>>> e34af87e
            elif self.task_config["tools_config"]["output"]["provider"] == "twilio":
                self.tools["output"] = TwilioOutputHandler(self.websocket, self.mark_set, self.log_dir_name)
        else:
            raise "Other input handlers not supported yet"

        # Current conversation state
        self.current_request_id = None
        self.previous_request_id = None
        self.llm_rejected_request_ids = set()
        self.llm_processed_request_ids = set()

        # Agent stuff
        self.history = []
        self.label_flow = []

        # Setup IO SERVICE, TRANSCRIBER, LLM, SYNTHESIZER
        self.llm_task = None
        self.synthesizer_tasks = []

        # state of conversation
        self.was_long_pause = False

        # Call conversations
        self.call_sid = None
        self.stream_sid = None

        # metering
        self.transcriber_duration = 0
        self.synthesizer_characters = 0
        self.ended_by_assistant = False

        self.extracted_data = None
        self.summarized_data = None

        self.stream = not connected_through_dashboard
        self.is_local = False

    async def load_prompt(self, assistant_name, task_id, is_local):
        self.is_local = is_local
        prompt_responses = await get_prompt_responses(assistant_name, assistant_id=self.assistant_id,
                                                      user_id=self.user_id, local=self.is_local)
        self.prompts = prompt_responses["task_{}".format(task_id + 1)]

        if "system_prompt" in self.prompts:
            # This isn't a graph based agent
            enriched_prompt = self.prompts["system_prompt"]
            if self.context_data is not None:
                enriched_prompt = update_prompt_with_context(self.prompts["system_prompt"], self.context_data)
            self.system_prompt = {
                'role': "system",
                'content': enriched_prompt
            }
        else:
            self.system_prompt = {
                'role': "system",
                'content': ""
            }

        self.history = [self.system_prompt]

        llm_config = {"streaming_model": self.task_config["tools_config"]["llm_agent"]["streaming_model"]}

        if self.task_config["tools_config"]["llm_agent"]["agent_flow_type"] == "preprocessed":
            llm_config["classification_model"] = self.task_config["tools_config"]["llm_agent"]["classification_model"]

        # setting transcriber
        if self.task_config["tools_config"]["transcriber"] is not None:
            provider = "playground" if self.connected_through_dashboard else self.task_config["tools_config"]["input"][
                "provider"]
            self.task_config["tools_config"]["transcriber"]["input_queue"] = self.audio_queue
            if self.task_config["tools_config"]["transcriber"]["model"] in SUPPORTED_TRANSCRIBER_MODELS.keys():
                if self.connected_through_dashboard:
                    self.task_config["tools_config"]["transcriber"]["stream"] = False
                transcriber_class = SUPPORTED_TRANSCRIBER_MODELS.get(
                    self.task_config["tools_config"]["transcriber"]["model"])
                self.tools["transcriber"] = transcriber_class(provider, log_dir_name=self.log_dir_name,
                                                              **self.task_config["tools_config"]["transcriber"])

        # setting synthesizer
        if self.task_config["tools_config"]["synthesizer"] is not None:
<<<<<<< HEAD
            synthesizer_class = SUPPORTED_SYNTHESIZER_MODELS.get(
                self.task_config["tools_config"]["synthesizer"]["model"])
            self.tools["synthesizer"] = synthesizer_class(**self.task_config["tools_config"]["synthesizer"],
                                                          log_dir_name=self.log_dir_name)

=======
            logger.info(f"Synthesizer config {self.task_config['tools_config']['synthesizer']}")
            self.synthesizer_provider = self.task_config["tools_config"]["synthesizer"].pop("provider")
            synthesizer_class = SUPPORTED_SYNTHESIZER_MODELS.get(self.synthesizer_provider)
            provider_config = self.task_config["tools_config"]["synthesizer"].pop("provider_config")
            self.tools["synthesizer"] = synthesizer_class(**self.task_config["tools_config"]["synthesizer"], **provider_config)
>>>>>>> e34af87e
            llm_config["max_tokens"] = self.task_config["tools_config"]["synthesizer"].get('max_tokens')
            llm_config["buffer_size"] = self.task_config["tools_config"]["synthesizer"].get('buffer_size')

        # setting llm
        if self.task_config["tools_config"]["llm_agent"]["family"] in SUPPORTED_LLM_MODELS.keys():
            llm_class = SUPPORTED_LLM_MODELS.get(self.task_config["tools_config"]["llm_agent"]["family"])
            llm = llm_class(**llm_config, log_dir_name=self.log_dir_name)
        else:
            raise Exception(f'LLM {self.task_config["tools_config"]["llm_agent"]["family"]} not supported')

        if self.task_config["task_type"] == "conversation":
            if self.task_config["tools_config"]["llm_agent"]["agent_flow_type"] == "streaming":
                self.tools["llm_agent"] = StreamingContextualAgent(llm, log_dir_name=self.log_dir_name)
            elif self.task_config["tools_config"]["llm_agent"]["agent_flow_type"] in ("preprocessed", "formulaic"):
                preprocessed = self.task_config["tools_config"]["llm_agent"]["agent_flow_type"] == "preprocessed"
                # TODO START WITH LOOKING INTO PROMPTS
                self.tools["llm_agent"] = GraphBasedConversationAgent(llm, context_data=self.context_data,
                                                                      prompts=self.prompts,
                                                                      preprocessed=preprocessed,
                                                                      log_dir_name=self.log_dir_name)
        elif self.task_config["task_type"] == "extraction":
            self.logger.info("Setting up extraction agent")
            self.tools["llm_agent"] = ExtractionContextualAgent(llm, prompt=self.system_prompt,
                                                                log_dir_name=self.log_dir_name)
            self.extracted_data = None
        elif self.task_config["task_type"] == "summarization":
            self.logger.info("Setting up summarization agent")
            self.tools["llm_agent"] = SummarizationContextualAgent(llm, prompt=self.system_prompt,
                                                                   log_dir_name=self.log_dir_name)
            self.summarized_data = None

    ########################
    # LLM task
    ########################

    async def _handle_llm_output(self, next_step, text_chunk, should_bypass_synth, meta_info):
        if next_step == "synthesizer" and not should_bypass_synth:
            task = asyncio.gather(self._synthesize(create_ws_data_packet(text_chunk, meta_info)))
            self.synthesizer_tasks.append(asyncio.ensure_future(task))
<<<<<<< HEAD
        else:
            self.logger.info(f"Sending output text {text_chunk}")
=======
        elif self.tools["output"] is not None:
            logger.info(f"Sending output text {text_chunk}")
>>>>>>> e34af87e
            await self.tools["output"].handle(create_ws_data_packet(text_chunk, meta_info))

    def _get_next_step(self, sequence, origin):
        try:
            return next((self.pipelines[sequence][i + 1] for i in range(len(self.pipelines[sequence]) - 1) if
                         self.pipelines[sequence][i] == origin), "output")
        except Exception as e:
            self.logger.error(f"Error getting next step: {e}")

    def _set_call_details(self, message):
        if self.call_sid is not None and self.stream_sid is not None and "call_sid" not in message[
            'meta_info'] and "stream_sid" not in message['meta_info']:
            return

        if "call_sid" in message['meta_info']:
            self.call_sid = message['meta_info']["call_sid"]
        if "stream_sid" in message:
            self.stream_sid = message['meta_info']["stream_sid"]

    async def _process_followup_task(self, message, sequence, meta_info):
        message = format_messages(self.input_parameters["messages"])  # Remove the initial system prompt
        self.history.append({
            'role': 'user',
            'content': message
        })

        json_data = await self.tools["llm_agent"].generate(self.history)
<<<<<<< HEAD

        # TODO validation if the required data is correct
        if self.task_config["tools_config"]["output"]["provider"] == "database":
            self.extracted_data = json.loads(json_data)
            self.input_parameters = {**self.input_parameters, **self.extracted_data}
            self.logger.info(f"Saving data in DB {json_data}")
            await self.tools["output"].handle(self.input_parameters)
=======
        json_data = json.loads(json_data)
        if "summary" in json_data:
            self.summarized_data = json_data["summary"]
>>>>>>> e34af87e
        else:
            self.extracted_data = json_data

    async def _process_conversation_preprocessed_task(self, message, sequence, meta_info):
        if self.task_config["tools_config"]["llm_agent"]['agent_flow_type'] == "preprocessed":
            llm_response = ""
            self.history.append({
                'role': 'user',
                'content': message['data']
            })
            start_time = time.time()

            async for text_chunk in self.tools['llm_agent'].generate(self.history, stream=True, synthesize=True,
                                                                     label_flow=self.label_flow):
                if text_chunk == "<end_of_conversation>":
                    self.logger.info("Got end of conversation. I'm stopping now")
                    self.conversation_ended = True
                    await self.tools["input"].stop_handler()
                    self.logger.info("Stopped input handler")
                    if "transcriber" in self.tools and not self.connected_through_dashboard:
                        self.logger.info("Stopping transcriber")
                        await self.tools["transcriber"].toggle_connection()
                        await asyncio.sleep(5)  # Making sure whatever message was passed is over
                    return
                self.logger.info(f"Text chunk {text_chunk}")
                if is_valid_md5(text_chunk):
                    self.synthesizer_tasks.append(asyncio.create_task(
                        self._synthesize(create_ws_data_packet(text_chunk, meta_info, is_md5_hash=True))))
                else:
                    self.synthesizer_tasks.append(asyncio.create_task(
                        self._synthesize(create_ws_data_packet(text_chunk, meta_info, is_md5_hash=False))))

    async def _process_conversation_formulaic_task(self, message, sequence, meta_info):
        self.history.append({
            'role': 'user',
            'content': message['data']
        })
        start_time = time.time()
        llm_response = ""
        self.logger.info("Agent flow is formulaic and hence moving smoothly")
        async for text_chunk in self.tools['llm_agent'].generate(self.history, stream=True, synthesize=True):
            if is_valid_md5(text_chunk):
                self.synthesizer_tasks.append(asyncio.create_task(
                    self._synthesize(create_ws_data_packet(text_chunk, meta_info, is_md5_hash=True))))
            else:
                # TODO Make it more modular
                llm_response += " " +text_chunk
                next_step = self._get_next_step(sequence, "llm")
                if next_step == "synthesizer":
                    task = asyncio.gather(self._synthesize(create_ws_data_packet(text_chunk, meta_info)))
                    self.synthesizer_tasks.append(asyncio.ensure_future(task))
                else:
                    self.logger.info(f"Sending output text {sequence}")
                    await self.tools["output"].handle(create_ws_data_packet(text_chunk, meta_info))
                    self.synthesizer_tasks.append(asyncio.create_task(
                        self._synthesize(create_ws_data_packet(text_chunk, meta_info, is_md5_hash=False))))

    async def _process_conversation_task(self, message, sequence, meta_info):
        next_step = None
        self.logger.info("Agent flow is not preprocesessed and hence moving smoothly")
        llm_response = ""
        self.history.append({
            'role': 'user',
            'content': message['data']
        })
        start_time = time.time()
        should_bypass_synth = 'bypass_synth' in meta_info and meta_info['bypass_synth'] == True

        async for text_chunk in self.tools['llm_agent'].generate(self.history, synthesize=True):
<<<<<<< HEAD
            self.logger.info(f"###### time to get the first chunk {time.time() - start_time} {text_chunk}")
=======
            logger.info(f"###### time to get the first chunk {time.time() - start_time} {text_chunk}")
>>>>>>> e34af87e
            llm_response += " " + text_chunk
            next_step = self._get_next_step(sequence, "llm")
            if self.stream:
                await self._handle_llm_output(next_step, text_chunk, should_bypass_synth, meta_info)

        if not self.stream:
            await self._handle_llm_output(next_step, llm_response, should_bypass_synth, meta_info)

        if self.current_request_id in self.llm_rejected_request_ids:
            self.logger.info("User spoke while LLM was generating response")
        else:
            self.logger.info(f"Since we do not have to discard this response adding it {self.current_request_id}")
            self.history.append({"role": "assistant", "content": llm_response})

            answer = await self.tools["llm_agent"].check_for_completion(self.history)
            if answer:
                self.logger.info("Got end of conversation. I'm stopping now")
                self.conversation_ended = True
                self.ended_by_assistant = True
                await self.tools["input"].stop_handler()
                self.logger.info("Stopped input handler")
                if "transcriber" in self.tools and not self.connected_through_dashboard:
                    self.logger.info("Stopping transcriber")
                    await self.tools["transcriber"].toggle_connection()
                    await asyncio.sleep(5)  # Making sure whatever message was passed is over
                return

            self.llm_processed_request_ids.add(self.current_request_id)
            llm_response = ""

        self.logger.info(f"time to get all the chunks {time.time() - start_time}")

    def _extract_sequence_and_meta(self, message):
        sequence, meta_info = None, None
        if isinstance(message, dict) and "meta_info" in message:
            self._set_call_details(message)
            sequence = message["meta_info"]["sequence"]
            meta_info = message["meta_info"]
        return sequence, meta_info

    def _is_extraction_task(self):
        return self.task_config["task_type"] == "extraction"

    def _is_summarization_task(self):
        return self.task_config["task_type"] == "summarization"

    def _is_conversation_task(self):
        return self.task_config["task_type"] == "conversation"

    def _is_preprocessed_flow(self):
        return self.task_config["tools_config"]["llm_agent"]['agent_flow_type'] == "preprocessed"

    def _is_formulaic_flow(self):
        return self.task_config["tools_config"]["llm_agent"]['agent_flow_type'] == "formulaic"

    # This is used only in the case it's a text based chatbot
    async def _listen_llm_input_queue(self):
        self.logger.info(
            f"Starting listening to LLM queue as either Connected to dashboard = {self.connected_through_dashboard} or  it's a textual chat agent {self.textual_chat_agent}")
        while True:
            try:
                ws_data_packet = await self.queues["llm"].get()
                self.logger.info(f"ws_data_packet {ws_data_packet}")
                bos_packet = create_ws_data_packet("<beginning_of_stream>", ws_data_packet['meta_info'])
                await self.tools["output"].handle(bos_packet)
                await self._run_llm_task(
                    ws_data_packet)  # In case s3 is down and it's an audio processing job, this might produce blank message on the frontend of playground.
                eos_packet = create_ws_data_packet("<end_of_stream>", ws_data_packet['meta_info'])
                await self.tools["output"].handle(eos_packet)

            except Exception as e:
                traceback.print_exc()
                self.logger.error(f"Something went wrong with LLM queue {e}")
                break

    async def _run_llm_task(self, message):
        sequence, meta_info = self._extract_sequence_and_meta(message)

        self.logger.info("Running llm based agent")

        try:
            if self._is_extraction_task() or self._is_summarization_task():
                await self._process_followup_task(message, sequence, meta_info)
            elif self._is_conversation_task():
                if self._is_preprocessed_flow():
                    await self._process_conversation_preprocessed_task(message, sequence, meta_info)

                elif self._is_formulaic_flow():
                    await self._process_conversation_formulaic_task(message, sequence, meta_info)
                else:
                    await self._process_conversation_task(message, sequence, meta_info)
            else:
                self.logger.error("Unknown task type")
            self.llm_task = None
        except Exception as e:
            traceback.print_exc()
            self.logger.error(f"Something went wrong in llm: {e}")

    async def process_transcriber_request(self, meta_info):
        if not self.current_request_id or self.current_request_id != meta_info["request_id"]:
            self.previous_request_id, self.current_request_id = self.current_request_id, meta_info["request_id"]

        sequence = meta_info["sequence"]

        # check if previous request id is not in transmitted request id
        if self.previous_request_id is None:
            is_first_message = True
        elif self.previous_request_id not in self.llm_processed_request_ids:
            self.llm_rejected_request_ids.add(self.previous_request_id)
        else:
            skip_append_to_data = False

        return sequence

    async def process_interruption(self):
        await self.tools["output"].handle_interruption()
        if self.llm_task is not None:
            self.llm_task.cancel()
            self.llm_task = None
            self.was_long_pause = True

        if len(self.synthesizer_tasks) > 0:
            for synth_task in self.synthesizer_tasks:
                synth_task.cancel()
            self.synthesizer_tasks = []

    ########################
    # Transcriber task
    ########################

    async def _handle_transcriber_output(self, next_task, transcriber_message, meta_info):
        if next_task == "llm":
            meta_info["origin"] = "transcriber"
            self.llm_task = asyncio.create_task(
                self._run_llm_task(create_ws_data_packet(transcriber_message, meta_info)))
        elif next_task == "synthesizer":
            self.synthesizer_tasks.append(asyncio.create_task(
                self._synthesize(create_ws_data_packet(transcriber_message, meta_info))))
        else:
            self.logger.info(f"Need to seperate out output task")

    async def _listen_transcriber(self):
        transcriber_message = ""
        start_time = None
        try:
            if self.stream:
                async for message in self.tools["transcriber"].transcribe():
                    if message['data'] == "transcriber_connection_closed":
<<<<<<< HEAD
                        self.logger.info("transcriber connection closed")
=======
                        self.transcriber_duration += message['meta_info']["transcriber_duration"]
                        logger.info("transcriber connection closed")
>>>>>>> e34af87e
                        return

                    self._set_call_details(message)
                    meta_info = message["meta_info"]
                    sequence = await self.process_transcriber_request(meta_info)

                    if message['data'] == "TRANSCRIBER_BEGIN":
                        self.logger.info("Starting transcriber stream")
                        start_time = time.time()
                        await self.tools["output"].handle_interruption()
                        if self.llm_task is not None:
                            self.logger.info("Cancelling LLM Task as it's on")
                            self.llm_task.cancel()
                            self.llm_task = None
                            self.was_long_pause = True

                        if len(self.synthesizer_tasks) > 0:
                            self.logger.info("Cancelling Synthesizer tasks")
                            for synth_task in self.synthesizer_tasks:
                                synth_task.cancel()
                            self.synthesizer_tasks = []
                        continue
                    elif message['data'] == "TRANSCRIBER_END":
                        self.transcription_characters += len(transcriber_message)
                        self.logger.info("END and gerring the next step")
                        next_task = self._get_next_step(sequence, "transcriber")
                        self.logger.info(f'got the next task {next_task}')
                        if self.was_long_pause:
                            self.logger.info(
                                f"Seems like there was a long, long pause {self.history[-1]['content']} , {transcriber_message}")
                            message = self.history[-1]['content'] + " " + transcriber_message
                            self.history = self.history[:-1]
                            self.was_long_pause = False
                        await self._handle_transcriber_output(next_task, transcriber_message, meta_info)
                        transcriber_message = ""
                        continue
                    else:
                        self.logger.info("data")
                        transcriber_message += message['data']
            else:
                self.logger.info("Not a streaming conversation. Hence getting a full blown transcript")
                async for message in self.tools["transcriber"].transcribe():
                    self.logger.info(f"message from transcriber {message}")
                    sequence = message["meta_info"]["sequence"]
                    next_task = self._get_next_step(sequence, "transcriber")
                    self.transcriber_duration += message["meta_info"]["transcriber_duration"] if "transcriber_duration" in message["meta_info"] else 0
                    await self._handle_transcriber_output(next_task, message['data'], message["meta_info"])

        except Exception as e:
            traceback.print_exc()
            self.logger.error(f"Error in transcriber {e}")

    async def _send_to_synthesizer(self):
        pass

    async def _receive_from_synthesizer(self):
        async for packet in self.tools["synthesizer"].receive():
            await self.tools["output"].handle(packet)

    async def _synthesize(self, message):
        meta_info = message["meta_info"]
        text = message["data"]
        meta_info["type"] = "audio"
        try:
            if meta_info["is_md5_hash"]:
                self.logger.info('Sending preprocessed audio response to {}'.format(
                    self.task_config["tools_config"]["output"]["provider"]))
                audio_chunk = await get_raw_audio_bytes_from_base64(self.assistant_name, text,
                                                                    self.task_config["tools_config"]["output"][
                                                                        "format"], local=self.is_local,
                                                                    user_id=self.user_id,
                                                                    assistant_id=self.assistant_id)
                await self.tools["output"].handle(create_ws_data_packet(audio_chunk, meta_info))

<<<<<<< HEAD
            elif self.task_config["tools_config"]["synthesizer"]["model"] in SUPPORTED_SYNTHESIZER_MODELS.keys():
                self.logger.info(
                    'Synthesizing chunk via {}'.format(self.task_config["tools_config"]["synthesizer"]["model"]))
=======
            elif self.synthesizer_provider in SUPPORTED_SYNTHESIZER_MODELS.keys():
                logger.info(
                    'Synthesizing chunk via {}'.format(self.synthesizer_provider))
>>>>>>> e34af87e
                self.synthesizer_characters += len(text)
                async for audio_chunk in self.tools["synthesizer"].generate(text):
                    if not self.conversation_ended:
                        self.logger.info('Sending synthesized audio chunk to {}'.format(
                            self.task_config["tools_config"]["output"]["provider"]))
                        await self.tools["output"].handle(create_ws_data_packet(audio_chunk, meta_info))
            else:
                self.logger.info("other models haven't been done yet")
        except Exception as e:
            self.logger.error(f"Error in synthesizer: {e}")

    async def run(self):
        """
        Run will start a listener that will continuously listen to the websocket
        - If type is "audio": it'll pass it to transcriber
            - Transcriber will pass it deepgram
            - Deepgram will respond
    
        """
        try:
            if self.task_id == 0:
                # Create transcriber and synthesizer tasks
                tasks = [asyncio.create_task(self.tools['input'].handle())]
                if "transcriber" in self.tools:
                    tasks.append(asyncio.create_task(self._listen_transcriber()))
                if "synthesizer" in self.tools and self.synthesizer_provider== "xtts":
                    tasks.append(asyncio.create_task(self._receive_from_synthesizer()))

                if self.connected_through_dashboard and self.task_config['task_type'] == "conversation":
                    self.logger.info(
                        "Since it's connected through dashboard, I'll run listen_llm_tas too in case user wants to simply text")
                    self.llm_queue_task = asyncio.create_task(self._listen_llm_input_queue())
                try:
                    await asyncio.gather(*tasks)
                except Exception as e:
                    self.logger.error(f"Error: {e}")

                # Close connections
                # if "transcriber" in self.tools:
                #     self.logger.info(f"Closing transcriber")
                #     await self.tools["transcriber"].toggle_connection()
                #     await asyncio.sleep(5) #Making sure whatever message was passed is over

                self.logger.info("Conversation completed")
            else:
                # Run agent followup tasks
                try:
                    await self._run_llm_task(self.input_parameters)
                except Exception as e:
                    self.logger.error(f"Could not do llm call: {e}")
                    raise Exception(e)

        except asyncio.CancelledError as e:
            # Cancel all tasks on cancel
            traceback.print_exc()
            handle_cancellation(f"Websocket got cancelled {self.task_id}")

        except Exception as e:
            # Cancel all tasks on error
            handle_cancellation(f"Exception occurred {e}")
            raise Exception(e)

        finally:
            # Construct output
            if self.task_id == 0:
                output = {"messages": self.history, "conversation_time": time.time() - self.start_time,
                          "label_flow": self.label_flow, "call_sid": self.call_sid, "stream_sid": self.stream_sid,
                          "transcriber_duration": self.transcriber_duration,
                          "synthesizer_characters": self.synthesizer_characters, "ended_by_assistant": self.ended_by_assistant}
            else:
                output = self.input_parameters
                if self.task_config["task_type"] == "extraction":
                    output = { "extracted_data" : self.extracted_data, "task_type": "extraction"}
                elif self.task_config["task_type"] == "summarization": 
                    output = {"summary" : self.summarized_data, "task_type": "summarization"}

            return output


def handle_cancellation(message):
    try:
        # Cancel all tasks on cancellation
        tasks = [t for t in asyncio.all_tasks() if t is not asyncio.current_task()]
        self.logger.info(f"tasks {len(tasks)}")
        for task in tasks:
            self.logger.info(f"Cancelling task {task.get_name()}")
            task.cancel()
        self.logger.info(message)
    except Exception as e:
        traceback.print_exc()
        logger<|MERGE_RESOLUTION|>--- conflicted
+++ resolved
@@ -72,16 +72,10 @@
                 raise "Other input handlers not supported yet"
 
         if self.task_config["tools_config"]["output"] is None:
-            logger.info("Not setting up any output handler as it is none")
+            self.logger.info("Not setting up any output handler as it is none")
         elif self.task_config["tools_config"]["output"]["provider"] in SUPPORTED_OUTPUT_HANDLERS.keys():
             if self.task_config["tools_config"]["output"]["provider"] == 'default':
-<<<<<<< HEAD
                 self.tools["output"] = DefaultOutputHandler(self.websocket, self.log_dir_name)
-            elif self.task_config["tools_config"]["output"]["provider"] == "database":
-                self.tools["output"] = DatabaseOutputHandler(self.user_id, self.assistant_id, self.run_id)
-=======
-                self.tools["output"] = DefaultOutputHandler(self.websocket)
->>>>>>> e34af87e
             elif self.task_config["tools_config"]["output"]["provider"] == "twilio":
                 self.tools["output"] = TwilioOutputHandler(self.websocket, self.mark_set, self.log_dir_name)
         else:
@@ -162,19 +156,11 @@
 
         # setting synthesizer
         if self.task_config["tools_config"]["synthesizer"] is not None:
-<<<<<<< HEAD
-            synthesizer_class = SUPPORTED_SYNTHESIZER_MODELS.get(
-                self.task_config["tools_config"]["synthesizer"]["model"])
-            self.tools["synthesizer"] = synthesizer_class(**self.task_config["tools_config"]["synthesizer"],
-                                                          log_dir_name=self.log_dir_name)
-
-=======
-            logger.info(f"Synthesizer config {self.task_config['tools_config']['synthesizer']}")
+            self.logger.info(f"Synthesizer config {self.task_config['tools_config']['synthesizer']}")
             self.synthesizer_provider = self.task_config["tools_config"]["synthesizer"].pop("provider")
             synthesizer_class = SUPPORTED_SYNTHESIZER_MODELS.get(self.synthesizer_provider)
             provider_config = self.task_config["tools_config"]["synthesizer"].pop("provider_config")
-            self.tools["synthesizer"] = synthesizer_class(**self.task_config["tools_config"]["synthesizer"], **provider_config)
->>>>>>> e34af87e
+            self.tools["synthesizer"] = synthesizer_class(log_dir_name=self.log_dir_name, **self.task_config["tools_config"]["synthesizer"], **provider_config)
             llm_config["max_tokens"] = self.task_config["tools_config"]["synthesizer"].get('max_tokens')
             llm_config["buffer_size"] = self.task_config["tools_config"]["synthesizer"].get('buffer_size')
 
@@ -214,13 +200,8 @@
         if next_step == "synthesizer" and not should_bypass_synth:
             task = asyncio.gather(self._synthesize(create_ws_data_packet(text_chunk, meta_info)))
             self.synthesizer_tasks.append(asyncio.ensure_future(task))
-<<<<<<< HEAD
-        else:
+        elif self.tools["output"] is not None:
             self.logger.info(f"Sending output text {text_chunk}")
-=======
-        elif self.tools["output"] is not None:
-            logger.info(f"Sending output text {text_chunk}")
->>>>>>> e34af87e
             await self.tools["output"].handle(create_ws_data_packet(text_chunk, meta_info))
 
     def _get_next_step(self, sequence, origin):
@@ -248,19 +229,9 @@
         })
 
         json_data = await self.tools["llm_agent"].generate(self.history)
-<<<<<<< HEAD
-
-        # TODO validation if the required data is correct
-        if self.task_config["tools_config"]["output"]["provider"] == "database":
-            self.extracted_data = json.loads(json_data)
-            self.input_parameters = {**self.input_parameters, **self.extracted_data}
-            self.logger.info(f"Saving data in DB {json_data}")
-            await self.tools["output"].handle(self.input_parameters)
-=======
         json_data = json.loads(json_data)
         if "summary" in json_data:
             self.summarized_data = json_data["summary"]
->>>>>>> e34af87e
         else:
             self.extracted_data = json_data
 
@@ -330,11 +301,7 @@
         should_bypass_synth = 'bypass_synth' in meta_info and meta_info['bypass_synth'] == True
 
         async for text_chunk in self.tools['llm_agent'].generate(self.history, synthesize=True):
-<<<<<<< HEAD
             self.logger.info(f"###### time to get the first chunk {time.time() - start_time} {text_chunk}")
-=======
-            logger.info(f"###### time to get the first chunk {time.time() - start_time} {text_chunk}")
->>>>>>> e34af87e
             llm_response += " " + text_chunk
             next_step = self._get_next_step(sequence, "llm")
             if self.stream:
@@ -483,12 +450,8 @@
             if self.stream:
                 async for message in self.tools["transcriber"].transcribe():
                     if message['data'] == "transcriber_connection_closed":
-<<<<<<< HEAD
+                        self.transcriber_duration += message['meta_info']["transcriber_duration"]
                         self.logger.info("transcriber connection closed")
-=======
-                        self.transcriber_duration += message['meta_info']["transcriber_duration"]
-                        logger.info("transcriber connection closed")
->>>>>>> e34af87e
                         return
 
                     self._set_call_details(message)
@@ -563,15 +526,9 @@
                                                                     assistant_id=self.assistant_id)
                 await self.tools["output"].handle(create_ws_data_packet(audio_chunk, meta_info))
 
-<<<<<<< HEAD
-            elif self.task_config["tools_config"]["synthesizer"]["model"] in SUPPORTED_SYNTHESIZER_MODELS.keys():
+            elif self.synthesizer_provider in SUPPORTED_SYNTHESIZER_MODELS.keys():
                 self.logger.info(
-                    'Synthesizing chunk via {}'.format(self.task_config["tools_config"]["synthesizer"]["model"]))
-=======
-            elif self.synthesizer_provider in SUPPORTED_SYNTHESIZER_MODELS.keys():
-                logger.info(
                     'Synthesizing chunk via {}'.format(self.synthesizer_provider))
->>>>>>> e34af87e
                 self.synthesizer_characters += len(text)
                 async for audio_chunk in self.tools["synthesizer"].generate(text):
                     if not self.conversation_ended:
