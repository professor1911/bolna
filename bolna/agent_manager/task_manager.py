import asyncio
from collections import defaultdict
import math
import os
import random
import traceback
import time
import json
import uuid
import copy
from datetime import datetime

import aiohttp

from bolna.constants import ACCIDENTAL_INTERRUPTION_PHRASES, FILLER_DICT, PRE_FUNCTION_CALL_MESSAGE
from bolna.helpers.function_calling_helpers import trigger_api
from bolna.memory.cache.vector_cache import VectorCache
from .base_manager import BaseManager
from bolna.agent_types import *
from bolna.providers import *
from bolna.prompts import *
from bolna.helpers.utils import calculate_audio_duration, create_ws_data_packet, get_file_names_in_directory, get_raw_audio_bytes, is_valid_md5, \
    get_required_input_types, format_messages, get_prompt_responses, resample, save_audio_file_to_s3, update_prompt_with_context, get_md5_hash, clean_json_string, wav_bytes_to_pcm, convert_to_request_log, yield_chunks_from_memory
from bolna.helpers.logger_config import configure_logger
from semantic_router import Route
from semantic_router.layer import RouteLayer
from semantic_router.encoders import FastEmbedEncoder
from concurrent.futures import ThreadPoolExecutor

asyncio.get_event_loop().set_debug(True)

# this is exp.. can we change
# asyncio.get_event_loop().set_default_executor(ThreadPoolExecutor(20))

logger = configure_logger(__name__)


class TaskManager(BaseManager):
    def __init__(self, assistant_name, task_id, task, ws, input_parameters=None, context_data=None,
                 assistant_id=None, turn_based_conversation=False, cache=None,
                 input_queue=None, conversation_history=None, output_queue=None, yield_chunks=True, **kwargs):
        super().__init__()
        # Latency and logging 
        self.latency_dict = defaultdict(dict)
        self.kwargs = kwargs
        #Setup Latency part
        self.llm_latencies = []
        self.synthesizer_latencies = []
        self.transcriber_latencies = []
        self.average_llm_latency = 0.0
        self.average_synthesizer_latency = 0.0
        self.average_transcriber_latency = 0.0
        self.task_config = task

        logger.info(f"API TOOLS IN TOOLS CONFIG {task['tools_config'].get('api_tools')}")
        if task['tools_config'].get('api_tools', None) is not None:
            logger.info(f"API TOOLS is present {task['tools_config']['api_tools']}")
            self.kwargs['api_tools'] = task['tools_config']['api_tools']
        if task['tools_config']["llm_agent"]['extra_config'].get('assistant_id', None) is not None:
            self.kwargs['assistant_id'] = task['tools_config']["llm_agent"]['extra_config']['assistant_id']
            logger.info(f"Assistant id for agent is {self.kwargs['assistant_id']}")

        if self.__has_extra_config():
            self.kwargs['assistant_id'] = task['tools_config']["llm_agent"]['extra_config']['assistant_id']
            logger.info(f"Assistant id for agent is {self.kwargs['assistant_id']}")

        logger.info(f"doing task {task}")
        self.task_id = task_id
        self.assistant_name = assistant_name
        self.tools = {}
        self.websocket = ws
        self.context_data = context_data
        logger.info(f"turn_based_conversation {turn_based_conversation}")
        self.turn_based_conversation = turn_based_conversation
        self.enforce_streaming = kwargs.get("enforce_streaming", False)
        self.room_url = kwargs.get("room_url", None)
        self.callee_silent = True
        self.yield_chunks = yield_chunks
        # Set up communication queues between processes
        self.audio_queue = asyncio.Queue()
        self.llm_queue = asyncio.Queue()
        self.synthesizer_queue = asyncio.Queue()
        self.transcriber_output_queue = asyncio.Queue()
        self.queues = {
            "transcriber": self.audio_queue,
            "llm": self.llm_queue,
            "synthesizer": self.synthesizer_queue
        }
        self.pipelines = task['toolchain']['pipelines']
        self.textual_chat_agent = False
        if task['toolchain']['pipelines'][0] == "llm" and task["tools_config"]["llm_agent"][
            "agent_task"] == "conversation":
            self.textual_chat_agent = False

        # Assistant persistance stuff
        self.assistant_id = assistant_id
        self.run_id = kwargs.get("run_id", "1234#0")
        logger.info(f"Run id {self.run_id}")
        self.mark_set = set()
        self.sampling_rate = 24000
        self.conversation_ended = False

        # Prompts
        self.prompts, self.system_prompt = {}, {}
        self.input_parameters = input_parameters
        
        # Recording
        self.should_record = False
        self.conversation_recording= {
            "input": {
                'data': b'',
                'started': time.time()
            },
            "output": [],
            "metadata": {
                "started": 0
            }
        }
        #IO HANDLERS
        if task_id == 0:
            self.default_io = self.task_config["tools_config"]["output"]["provider"] == 'default'
            logger.info(f"Connected via websocket")
            self.should_record = self.task_config["tools_config"]["output"]["provider"] == 'default' and self.enforce_streaming #In this case, this is a websocket connection and we should record 
            self.__setup_input_handlers(turn_based_conversation, input_queue, self.should_record)
        self.__setup_output_handlers(turn_based_conversation, output_queue)

        # Agent stuff
        # Need to maintain current conversation history and overall persona/history kinda thing. 
        # Soon we will maintain a separate history for this 
        self.history = [] if conversation_history is None else conversation_history 
        self.interim_history = copy.deepcopy(self.history.copy())
        logger.info(f'History {self.history}')
        self.label_flow = []

        # Setup IO SERVICE, TRANSCRIBER, LLM, SYNTHESIZER
        self.llm_task = None
        self.synthesizer_tasks = []
        self.synthesizer_task = None

        # state of conversation
        self.current_request_id = None
        self.previous_request_id = None
        self.llm_rejected_request_ids = set()
        self.llm_processed_request_ids = set()
        self.was_long_pause = False
        self.buffers = []
        self.should_respond = False
        self.last_response_time = time.time()
        self.is_an_ivr_call = self._is_conversation_task() and self._is_preprocessed_flow() and not self.turn_based_conversation
        self.consider_next_transcript_after = time.time()
        self.duration_to_prevent_accidental_interruption = 3 if self.is_an_ivr_call else 0
        self.callee_speaking = False
        self.callee_speaking_start_time = -1
        self.llm_response_generated = False
        self.turn_id = 0

        # Call conversations
        self.call_sid = None
        self.stream_sid = None

        # metering
        self.transcriber_duration = 0
        self.synthesizer_characters = 0
        self.ended_by_assistant = False
        self.start_time = time.time()
        

        #Tasks
        self.extracted_data = None
        self.summarized_data = None
        logger.info(f"TASK CONFIG {self.task_config['tools_config'] }")
        self.stream = (self.task_config["tools_config"]['synthesizer'] is not None and self.task_config["tools_config"]["synthesizer"]["stream"]) and (self.enforce_streaming or not self.turn_based_conversation)
        #self.stream = not turn_based_conversation #Currently we are allowing only realtime conversation based usecases. Hence it'll always be true unless connected through dashboard
        self.is_local = False
        self.llm_config = None
        
        if not self.__is_openai_assistant_agent():
            if self.task_config["tools_config"]["llm_agent"] is not None:
                self.llm_config = {
                    "model": self.task_config["tools_config"]["llm_agent"]["model"],
                    "max_tokens": self.task_config["tools_config"]["llm_agent"]["max_tokens"],
                    "provider": self.task_config["tools_config"]["llm_agent"]["provider"]
                }
        
        # Output stuff
        self.output_task = None
        self.buffered_output_queue = asyncio.Queue()

        # Memory
        self.cache = cache
        logger.info("task initialization completed")

        # Sequence id for interruption
        self.curr_sequence_id = 0
        self.sequence_ids = {-1} #-1 is used for data that needs to be passed and is developed by task manager like backchannleing etc.
        
        # setting transcriber
        self.__setup_transcriber()
        # setting synthesizer
        self.__setup_synthesizer(self.llm_config)

        # setting llm
        if self.llm_config is not None:
            llm = self.__setup_llm(self.llm_config)
            #Setup tasks
            self.__setup_tasks(llm)
        else:
            self.__setup_tasks()

        #setup request logs
        self.request_logs = []
        self.hangup_task = None
        
        if task_id == 0:
            
            self.background_check_task = None
            self.hangup_task = None
            self.output_chunk_size = 16384 if self.sampling_rate == 24000 else 4096 #0.5 second chunk size for calls
            # For nitro
            self.nitro = True 
            conversation_config = task.get("task_config", {})
            logger.info(f"Conversation config {conversation_config}")

            self.call_transfer_number = conversation_config.get("call_transfer_number", None)
            logger.info(f"Will transfer call to {self.call_transfer_number}")
            self.kwargs["process_interim_results"] = "true" if conversation_config.get("optimize_latency", False) is True else "false"
            logger.info(f"Processing interim results {self.kwargs['process_interim_results'] }")
            # Routes
            self.routes = task['tools_config']['llm_agent'].get("routes", None)
            self.route_layer = None
            if self.routes:
                start_time = time.time()
                routes_meta = self.kwargs.get('routes', None)
                if self.kwargs['routes']:
                    self.route_encoder = routes_meta["route_encoder"]
                    self.vector_caches = routes_meta["vector_caches"]
                    self.route_responses_dict = routes_meta["route_responses_dict"]
                    self.route_layer = routes_meta["route_layer"]
                    logger.info(f"Time to setup routes from warrmed up cache {time.time() - start_time}")
                else:
                    self.__setup_routes(self.routes)
                    logger.info(f"Time to setup routes {time.time() - start_time}")


        # for long pauses and rushing
            if conversation_config is not None:
                self.minimum_wait_duration = self.task_config["tools_config"]["transcriber"]["endpointing"]
                logger.info(f"minimum wait duration {self.minimum_wait_duration}")
                self.last_spoken_timestamp = time.time() * 1000
                self.incremental_delay = conversation_config.get("incremental_delay", 100)
                logger.info(f"incremental_delay - {self.incremental_delay}")
                self.required_delay_before_speaking = max(self.minimum_wait_duration - self.incremental_delay, 0)  #Everytime we get a message we increase it by 100 miliseconds 
                self.time_since_first_interim_result  = -1

                #Cut conversation
                self.hang_conversation_after = conversation_config.get("hangup_after_silence", 10)
                self.check_if_user_is_still_there = 5
                logger.info(f"hangup_after_silence {self.hang_conversation_after}")
                self.last_transmitted_timesatamp = 0
                self.let_remaining_audio_pass_through = False #Will be used to let remaining audio pass through in case of utterenceEnd event and there's still audio left to be sent
                self.use_llm_to_determine_hangup = conversation_config.get("hangup_after_LLMCall", False)

                self.check_for_completion_prompt = conversation_config.get("call_cancellation_prompt", None)
                if self.check_for_completion_prompt is not None:
                    completion_json_format = {"answer": "A simple Yes or No based on if you should cut the phone or not"}
                    self.check_for_completion_prompt = f"{self.check_for_completion_prompt}\nYour response should be in the following json format\n{completion_json_format}"
                self.check_for_completion_llm = os.getenv("CHECK_FOR_COMPLETION_LLM")
                self.time_since_last_spoken_human_word = 0 

                #Handling accidental interruption
                self.number_of_words_for_interruption = conversation_config.get("number_of_words_for_interruption", 3)
                self.asked_if_user_is_still_there = False #Used to make sure that if user's phrase qualifies as acciedental interruption, we don't break the conversation loop
                self.first_message_passed = True if self.task_config["tools_config"]["output"]["provider"] == 'default' else False
                self.started_transmitting_audio = False
                self.accidental_interruption_phrases = set(ACCIDENTAL_INTERRUPTION_PHRASES)
                #self.interruption_backoff_period = 1000 #conversation_config.get("interruption_backoff_period", 300) #this is the amount of time output loop will sleep before sending next audio
                self.use_llm_for_hanging_up = conversation_config.get("hangup_after_LLMCall", False)
                self.allow_extra_sleep = False #It'll help us to back off as soon as we hear interruption for a while

                #Backchanneling
                self.should_backchannel = conversation_config.get("backchanneling", False)
                self.backchanneling_task = None
                self.backchanneling_start_delay = conversation_config.get("backchanneling_start_delay", 5)
                self.backchanneling_message_gap = conversation_config.get("backchanneling_message_gap", 2) #Amount of duration co routine will sleep
                if self.should_backchannel and not turn_based_conversation and task_id == 0:
                    logger.info(f"Should backchannel")
                    self.backchanneling_audios = f'{kwargs.get("backchanneling_audio_location", os.getenv("BACKCHANNELING_PRESETS_DIR"))}/{self.synthesizer_voice.lower()}'
                    #self.num_files = list_number_of_wav_files_in_directory(self.backchanneling_audios)
                    try:
                        self.filenames = get_file_names_in_directory(self.backchanneling_audios)
                        logger.info(f"Backchanneling audio location {self.backchanneling_audios}")
                    except Exception as e:
                        logger.error(f"Something went wrong an putting should backchannel to false {e}")
                        self.should_backchannel = False
                else:
                    logger.info(f"Not setting up backchanneling")
                    self.backchanneling_audio_map = []
                # Agent welcome message
                if "agent_welcome_message" in self.kwargs:
                    logger.info(f"Agent welcome message present {self.kwargs['agent_welcome_message']}")
                    self.first_message_task = None
                    self.transcriber_message = ''
                
                # Ambient noise
                self.ambient_noise = conversation_config.get("ambient_noise", False)
                self.ambient_noise_task = None
                if self.ambient_noise:
                    logger.info(f"Ambient noise is True {self.ambient_noise}")
                    self.soundtrack = f"{conversation_config.get('ambient_noise_track', 'convention_hall')}.wav"
            
            # Classifier for filler
            self.use_fillers = conversation_config.get("use_fillers", False)
            if self.use_fillers:
                self.filler_classifier = kwargs.get("classifier", None)
                if self.filler_classifier is None:
                    logger.info("Not using fillers to decrease latency")
                else:
                    self.filler_preset_directory = f"{os.getenv('FILLERS_PRESETS_DIR')}/{self.synthesizer_voice.lower()}"

    def __has_extra_config(self):
        if self.task_config["task_type"] == "webhook":
            return False
        extra_config = self.task_config['tools_config']["llm_agent"].get("extra_config", None)
        return False if extra_config is None else True

    def __setup_routes(self, routes):
        embedding_model = routes.get("embedding_model", os.getenv("ROUTE_EMBEDDING_MODEL"))
        self.route_encoder = FastEmbedEncoder(name=embedding_model)

        routes_list = []
        self.vector_caches = {}
        self.route_responses_dict = {}
        for route in routes['routes']:
            logger.info(f"Setting up route {route}")
            utterances = route['utterances']
            r = Route(
                name = route['route_name'],
                utterances= utterances,
                score_threshold = route['score_threshold']
            )
            utterance_response_dict = {}
            if type(route['response']) is list and len(route['response']) == len(route['utterances']):
                for i, utterance in enumerate(utterances):
                    utterance_response_dict[utterance] =  route['response'][i]
                self.route_responses_dict[route['route_name']] = utterance_response_dict
            elif type(route['response']) is str:
                self.route_responses_dict[route['route_name']] = route['response']
            else:
                raise Exception("Invalid number of responses for the responses array")

                
            routes_list.append(r)
            
            if type(route['response']) is list:
                logger.info(f"Setting up vector cache for {route} and embedding model {embedding_model}")
                vector_cache = VectorCache(embedding_model = embedding_model)
                vector_cache.set(utterances)
                self.vector_caches[route['route_name']] = vector_cache
            
        self.route_layer = RouteLayer(encoder=self.route_encoder, routes=routes_list)
        logger.info("Routes are set")

    def __setup_output_handlers(self, turn_based_conversation, output_queue):
        output_kwargs = {"websocket": self.websocket}  
        
        if self.task_config["tools_config"]["output"] is None:
            logger.info("Not setting up any output handler as it is none")
        elif self.task_config["tools_config"]["output"]["provider"] in SUPPORTED_OUTPUT_HANDLERS.keys():    
            #Explicitly use default for turn based conversation as we expect to use HTTP endpoints
            if turn_based_conversation:
                logger.info("Connected through dashboard and hence using default output handler")
                output_handler_class = SUPPORTED_OUTPUT_HANDLERS.get("default")            
            else:
                output_handler_class = SUPPORTED_OUTPUT_HANDLERS.get(self.task_config["tools_config"]["output"]["provider"])

                if self.task_config["tools_config"]["output"]["provider"] == "daily":
                    output_kwargs['room_url'] = self.room_url

                if self.task_config["tools_config"]["output"]["provider"] in SUPPORTED_OUTPUT_TELEPHONY_HANDLERS.keys():
                    output_kwargs['mark_set'] = self.mark_set
                    logger.info(f"Making sure that the sampling rate for output handler is 8000")
                    self.task_config['tools_config']['synthesizer']['provider_config']['sampling_rate'] = 8000
                    self.task_config['tools_config']['synthesizer']['audio_format'] = 'pcm'
                else:
                    self.task_config['tools_config']['synthesizer']['provider_config']['sampling_rate'] = 24000
                    output_kwargs['queue'] = output_queue
                self.sampling_rate = self.task_config['tools_config']['synthesizer']['provider_config']['sampling_rate']

            self.tools["output"] = output_handler_class(**output_kwargs)
        else:
            raise "Other input handlers not supported yet"

    def __setup_input_handlers(self, turn_based_conversation, input_queue, should_record):
        if self.task_config["tools_config"]["input"]["provider"] in SUPPORTED_INPUT_HANDLERS.keys():
            logger.info(f"Connected through dashboard {turn_based_conversation}")
            input_kwargs = {"queues": self.queues,
                            "websocket": self.websocket,
                            "input_types": get_required_input_types(self.task_config),
                            "mark_set": self.mark_set}
            
            if self.task_config["tools_config"]["input"]["provider"] == "daily":
                input_kwargs['room_url'] = self.room_url

            if should_record:
                input_kwargs['conversation_recording'] = self.conversation_recording

            if self.turn_based_conversation:
                logger.info("Connected through dashboard and hence using default input handler")
                input_kwargs['turn_based_conversation'] = True
                input_handler_class = SUPPORTED_INPUT_HANDLERS.get("default")
                input_kwargs['queue'] = input_queue
            else:
                input_handler_class = SUPPORTED_INPUT_HANDLERS.get(
                    self.task_config["tools_config"]["input"]["provider"])
                
                if self.task_config['tools_config']['input']['provider'] == 'default':
                    input_kwargs['queue'] = input_queue
                    
            self.tools["input"] = input_handler_class(**input_kwargs)
        else:
            raise "Other input handlers not supported yet"

    def __setup_transcriber(self):
        try:
            if self.task_config["tools_config"]["transcriber"] is not None:
                logger.info("Setting up transcriber")
                provider = "playground" if self.turn_based_conversation else self.task_config["tools_config"]["input"][
                    "provider"]
                self.task_config["tools_config"]["transcriber"]["input_queue"] = self.audio_queue
                self.task_config['tools_config']["transcriber"]["output_queue"] = self.transcriber_output_queue
                
                # Checking models for backwards compatibility
                if self.task_config["tools_config"]["transcriber"]["model"] in SUPPORTED_TRANSCRIBER_MODELS.keys() or self.task_config["tools_config"]["transcriber"]["provider"] in SUPPORTED_TRANSCRIBER_PROVIDERS.keys():
                    if self.turn_based_conversation:
                        self.task_config["tools_config"]["transcriber"]["stream"] = True if self.enforce_streaming else False
                        logger.info(f'self.task_config["tools_config"]["transcriber"]["stream"] {self.task_config["tools_config"]["transcriber"]["stream"]} self.enforce_streaming {self.enforce_streaming}')
                    if 'provider' in self.task_config["tools_config"]["transcriber"]:
                        transcriber_class = SUPPORTED_TRANSCRIBER_PROVIDERS.get(
                            self.task_config["tools_config"]["transcriber"]["provider"])
                    else:
                        transcriber_class = SUPPORTED_TRANSCRIBER_MODELS.get(
                            self.task_config["tools_config"]["transcriber"]["model"])
                    self.tools["transcriber"] = transcriber_class( provider, **self.task_config["tools_config"]["transcriber"], **self.kwargs)
        except Exception as e:
            logger.error(f"Something went wrong with starting transcriber {e}")

    def __setup_synthesizer(self, llm_config):
        logger.info(f"Synthesizer config: {self.task_config['tools_config']['synthesizer']}")
        if self._is_conversation_task():
            self.kwargs["use_turbo"] = self.task_config["tools_config"]["transcriber"]["language"] == "en"
        if self.task_config["tools_config"]["synthesizer"] is not None:
            if "caching" in self.task_config['tools_config']['synthesizer']:
                caching = self.task_config["tools_config"]["synthesizer"].pop("caching")
            else:
                caching = True

            self.synthesizer_provider = self.task_config["tools_config"]["synthesizer"].pop("provider")
            synthesizer_class = SUPPORTED_SYNTHESIZER_MODELS.get(self.synthesizer_provider)
            provider_config = self.task_config["tools_config"]["synthesizer"].pop("provider_config")
            self.synthesizer_voice = provider_config["voice"]
            if self.turn_based_conversation:
                self.task_config["tools_config"]["synthesizer"]["audio_format"] = "mp3" # Hard code mp3 if we're connected through dashboard
                self.task_config["tools_config"]["synthesizer"]["stream"] = True if self.enforce_streaming else False #Hardcode stream to be False as we don't want to get blocked by a __listen_synthesizer co-routine
        
            self.tools["synthesizer"] = synthesizer_class(**self.task_config["tools_config"]["synthesizer"], **provider_config, **self.kwargs, caching = caching)
            if self.task_config["tools_config"]["llm_agent"] is not None and llm_config is not None:
                llm_config["buffer_size"] = self.task_config["tools_config"]["synthesizer"].get('buffer_size')

    def __setup_llm(self, llm_config):
        if self.task_config["tools_config"]["llm_agent"] is not None:
            logger.info(f'### PROVIDER {self.task_config["tools_config"]["llm_agent"]["provider"] }')
            if self.task_config["tools_config"]["llm_agent"]["provider"] in SUPPORTED_LLM_PROVIDERS.keys():
                llm_class = SUPPORTED_LLM_PROVIDERS.get(self.task_config["tools_config"]["llm_agent"]["provider"])
                logger.info(f"LLM CONFIG {llm_config}")
                llm = llm_class(**llm_config, **self.kwargs)
                return llm
            else:
                raise Exception(f'LLM {self.task_config["tools_config"]["llm_agent"]["provider"]} not supported')

    def __setup_tasks(self, llm = None):
        if self.task_config["task_type"] == "conversation":
<<<<<<< HEAD
            agent_type = self.task_config["tools_config"]["llm_agent"].get("agent_type", self.task_config["tools_config"]["llm_agent"]["agent_flow_type"])
            if agent_type == "streaming":
                self.tools["llm_agent"] = StreamingContextualAgent(llm)
            #----------------------------------------
            elif agent_type == "llama-index-rag":
                del llm
                self.tools["llm_agent"] = LlamaIndexRag(
                    vector_id=self.task_config["tools_config"]["llm_agent"]["vector_id"],
                    temperature = self.task_config["tools_config"]["llm_agent"]["temperature"],
                    model = self.task_config["tools_config"]["llm_agent"]["model"],
                    buffer = 40,
                    max_tokens = self.task_config["tools_config"]["llm_agent"]["max_tokens"]
                )
                logger.info("Llama-index rag agent is created")
                #TODO:
                #1. add other parameter
            #-----------------------------------------
=======
            agent_type = self.task_config["tools_config"]["llm_agent"].get("agent_type","simple_llm_agent")
            if agent_type == "simple_llm_agent":
                    self.tools["llm_agent"] = StreamingContextualAgent(llm)
                # elif self.task_config["tools_config"]["llm_agent"]["agent_flow_type"] in ("preprocessed", "formulaic"):
                #     preprocessed = self.task_config["tools_config"]["llm_agent"]["agent_flow_type"] == "preprocessed"
                #     self.tools["llm_agent"] = GraphBasedConversationAgent(llm, context_data=self.context_data,
                #                                                         prompts=self.prompts, preprocessed=preprocessed)
>>>>>>> ad7d2aa6
            elif agent_type == "openai_assistant":
                logger.info("setting up backend as openai_assistants")
                self.tools["llm_agent"] = OpenAIAssistantAgent(**self.task_config["tools_config"]["llm_agent"]['extra_config'])
            else:
                raise(f"{agent_type} Agent type is not created yet")

        elif self.task_config["task_type"] == "extraction":
            logger.info("Setting up extraction agent")
            self.tools["llm_agent"] = ExtractionContextualAgent(llm, prompt=self.system_prompt)
            self.extracted_data = None
        elif self.task_config["task_type"] == "summarization":
            logger.info("Setting up summarization agent")
            self.tools["llm_agent"] = SummarizationContextualAgent(llm, prompt=self.system_prompt)
            self.summarized_data = None
        elif self.task_config["task_type"] == "webhook":

            if "webhookURL" in self.task_config["tools_config"]["api_tools"]:
              webhook_url = self.task_config["tools_config"]["api_tools"]["webhookURL"]
            else:
              webhook_url = self.task_config["tools_config"]["api_tools"]["tools_params"]["webhook"]["url"]

            logger.info(f"Webhook URL {webhook_url}")
            self.tools["webhook_agent"] = WebhookAgent(webhook_url=webhook_url)


        logger.info("prompt and config setup completed")
        
    ########################
    # Helper methods
    ########################
    async def load_prompt(self, assistant_name, task_id, local, **kwargs):
        logger.info("prompt and config setup started")
        agent_type = self.task_config["tools_config"]["llm_agent"].get("agent_type", "simple_llm_agent")
        if self.task_config["task_type"] == "webhook" or agent_type in ["openai_assistant", "llamaindex_rag_agent"]:
            return
        self.is_local = local
        today = datetime.now().strftime("%A, %B %d, %Y")

        
        if "prompt" in self.task_config["tools_config"]["llm_agent"]:
            #This will be tre when we have extraction or maybe never
            self.prompts = {
                "system_prompt": f'{self.task_config["tools_config"]["llm_agent"]["prompt"]} \n### Date\n Today\'s Date is {today}'
            }
            logger.info(f"Prompt given in llm_agent and hence storing the prompt")
        else:
            prompt_responses = kwargs.get('prompt_responses', None)
            if not prompt_responses:
                prompt_responses = await get_prompt_responses(assistant_id=self.assistant_id, local=self.is_local)
            current_task = "task_{}".format(task_id + 1)
            self.prompts = self.__prefill_prompts(self.task_config, prompt_responses.get(current_task, None), self.task_config['task_type'])
            if self._is_preprocessed_flow():
                self.tools["llm_agent"].load_prompts_and_create_graph(self.prompts)

        if "system_prompt" in self.prompts:
            # This isn't a graph based agent
            enriched_prompt = self.prompts["system_prompt"]
            logger.info("There's a system prompt")
            if self.context_data is not None:
                enriched_prompt = update_prompt_with_context(self.prompts["system_prompt"], self.context_data)
                self.prompts["system_prompt"] = enriched_prompt

            notes = "### Note:\n"
            
            if self._is_conversation_task() and self.use_fillers:
                notes += f"1.{FILLER_PROMPT}\n"
            
            self.system_prompt = {
                'role': "system",
                'content': f"{enriched_prompt}\n{notes}\n{DATE_PROMPT.format(today)}"
            }
        else:
            self.system_prompt = {
                'role': "system",
                'content': ""
            }
        
        if len(self.system_prompt['content']) == 0:
            self.history = [] if len(self.history) == 0 else self.history
        else:
            self.history = [self.system_prompt] if len(self.history) == 0 else [self.system_prompt] + self.history

        #If history is empty and agent welcome message is not empty add it to history
        if len(self.history) == 1 and len(self.kwargs['agent_welcome_message']) != 0:
            self.history.append({'role': 'assistant', 'content':self.kwargs['agent_welcome_message']})

        self.interim_history = copy.deepcopy(self.history)

    def __prefill_prompts(self, task, prompt, task_type):
        if not prompt and task_type in ('extraction', 'summarization'):
            if task_type == 'extraction':
                extraction_json = task.get("tools_config").get('llm_agent').get('extraction_json')
                prompt = EXTRACTION_PROMPT.format(extraction_json)
                return {"system_prompt": prompt}
            elif task_type == 'summarization':
                return {"system_prompt": SUMMARIZATION_PROMPT}

        return prompt

    def __process_stop_words(self, text_chunk, meta_info):
         #THis is to remove stop words. Really helpful in smaller 7B models
        if "end_of_llm_stream" in meta_info and meta_info["end_of_llm_stream"] and "user" in text_chunk[-5:].lower():
            if text_chunk[-5:].lower() == "user:":
                text_chunk = text_chunk[:-5]
            elif text_chunk[-4:].lower() == "user":
                text_chunk = text_chunk[:-4]

        # index = text_chunk.find("AI")
        # if index != -1:
        #     text_chunk = text_chunk[index+2:]
        return text_chunk
    
    async def process_interruption(self):
        logger.info(f"Handling interruption sequenxce ids {self.sequence_ids}")
        await self.__cleanup_downstream_tasks()    

    async def __cleanup_downstream_tasks(self):
        logger.info(f"Cleaning up downstream task")
        start_time = time.time()
        await self.tools["output"].handle_interruption()
        self.sequence_ids = {-1} 
        
        #Stop the output loop first so that we do not transmit anything else
        if self.output_task is not None:
            logger.info(f"Cancelling output task")
            self.output_task.cancel()

        if self.llm_task is not None:
            logger.info(f"Cancelling LLM Task")
            self.llm_task.cancel()
            self.llm_task = None
        
        if self.first_message_task is not None:
            logger.info("Cancelling first message task")
            self.first_message_task.cancel()
            self.first_message_task = None

        # self.synthesizer_task.cancel()
        # self.synthesizer_task = asyncio.create_task(self.__listen_synthesizer())
        for task in self.synthesizer_tasks:
            task.cancel()
        
        self.synthesizer_tasks = []

        logger.info(f"Synth Task cancelled seconds")
        if not self.buffered_output_queue.empty():
            logger.info(f"Output queue was not empty and hence emptying it")
            self.buffered_output_queue = asyncio.Queue()
        
        #restart output task
        self.output_task = asyncio.create_task(self.__process_output_loop())
        self.started_transmitting_audio = False #Since we're interrupting we need to stop transmitting as well
        logger.info(f"Cleaning up downstream tasks sequenxce ids {self.sequence_ids}. Time taken to send a clear message {time.time() - start_time}")

    def __get_updated_meta_info(self, meta_info = None):
        #This is used in case there's silence from callee's side
        if meta_info is None:
            meta_info = self.tools["transcriber"].get_meta_info()
            logger.info(f"Metainfo {meta_info}")
        meta_info_copy = meta_info.copy()
        self.curr_sequence_id +=1
        meta_info_copy["sequence_id"] = self.curr_sequence_id
        meta_info_copy['turn_id'] = self.turn_id
        self.sequence_ids.add(meta_info_copy["sequence_id"])
        return meta_info_copy
    
    def _extract_sequence_and_meta(self, message):
        sequence, meta_info = None, None
        if isinstance(message, dict) and "meta_info" in message:
            self._set_call_details(message)
            sequence = message["meta_info"]["sequence"]
            meta_info = message["meta_info"]
        return sequence, meta_info

    def _is_extraction_task(self):
        return self.task_config["task_type"] == "extraction"

    def _is_summarization_task(self):
        return self.task_config["task_type"] == "summarization"

    def _is_conversation_task(self):
        return self.task_config["task_type"] == "conversation"

    def __is_openai_assistant_agent(self):
        return self.task_config["tools_config"]["llm_agent"].get("agent_type", None) == "openai_assistant"

    def _is_preprocessed_flow(self):
        return "agent_flow_type" in self.task_config["tools_config"]["llm_agent"] and self.task_config["tools_config"]["llm_agent"]['agent_flow_type'] == "preprocessed"

    def _is_formulaic_flow(self):
        return "agent_flow_type" in self.task_config["tools_config"]["llm_agent"] and self.task_config["tools_config"]["llm_agent"]['agent_flow_type']  == "formulaic"

    def _get_next_step(self, sequence, origin):
        try:
            return next((self.pipelines[sequence][i + 1] for i in range(len(self.pipelines[sequence]) - 1) if
                         self.pipelines[sequence][i] == origin), "output")
        except Exception as e:
            logger.error(f"Error getting next step: {e}")

    def _set_call_details(self, message):
        if self.call_sid is not None and self.stream_sid is not None and "call_sid" not in message['meta_info'] and "stream_sid" not in message['meta_info']:
            return

        if "call_sid" in message['meta_info']:
            self.call_sid = message['meta_info']["call_sid"]
        if "stream_sid" in message:
            self.stream_sid = message['meta_info']["stream_sid"]

    async def _process_followup_task(self, message=None):
        logger.info(f" TASK CONFIG  {self.task_config['task_type']}")
        if self.task_config["task_type"] == "webhook":
            logger.info(f"Input patrameters {self.input_parameters}")
            extraction_details = self.input_parameters.get('extraction_details', {})
            logger.info(f"DOING THE POST REQUEST TO WEBHOOK {extraction_details}")
            self.webhook_response = await self.tools["webhook_agent"].execute(extraction_details)
            logger.info(f"Response from the server {self.webhook_response}")
        
        else:
            message = format_messages(self.input_parameters["messages"])  # Remove the initial system prompt
            self.history.append({
                'role': 'user',
                'content': message
            })

            today = datetime.now().strftime("%A, %B %d, %Y")
            self.history[0]['content'] += f"\n Today's Date is {today}"

            json_data = await self.tools["llm_agent"].generate(self.history)
            if self.task_config["task_type"] == "summarization":
                logger.info(f'Summary {json_data["summary"]}')
                self.summarized_data = json_data["summary"]
                logger.info(f"self.summarize {self.summarized_data}")
            else:
                logger.info(f"Extraction task output {json_data}")
                json_data = clean_json_string(json_data)
                logger.info(f"After replacing {json_data}")
                if type(json_data) is not dict:
                    json_data = json.loads(json_data)
                self.extracted_data = json_data
        logger.info("Done")

    async def __process_end_of_conversation(self):
        logger.info("Got end of conversation. I'm stopping now")
        self.conversation_ended = True
        self.ended_by_assistant = True
        await self.tools["input"].stop_handler()
        logger.info("Stopped input handler")
        if "transcriber" in self.tools and not self.turn_based_conversation:
            logger.info("Stopping transcriber")
            await self.tools["transcriber"].toggle_connection()
            await asyncio.sleep(5)  # Making sure whatever message was passed is over


    def __update_preprocessed_tree_node(self):
        logger.info(f"It's a preprocessed flow and hence updating current node")
        self.tools['llm_agent'].update_current_node()
    
    

    ##############################################################
    # LLM task
    ##############################################################
    async def _handle_llm_output(self, next_step, text_chunk, should_bypass_synth, meta_info, is_filler = False):

        logger.info("received text from LLM for output processing: {} which belongs to sequence id {}".format(text_chunk, meta_info['sequence_id']))
        if "request_id" not in meta_info:
            meta_info["request_id"] = str(uuid.uuid4())
        
        if not self.stream and not is_filler:
            first_buffer_latency = time.time() - meta_info["llm_start_time"]
            meta_info["llm_first_buffer_generation_latency"] = first_buffer_latency
            latency_metrics = {
                "transcriber": {
                    "latency": meta_info.get('transcriber_latency', 0),
                    "average_latency": self.average_transcriber_latency,
                },
                "llm": {
                    "first_llm_buffer_latency": meta_info.get('llm_latency', 0),
                    "average_latency": self.average_llm_latency,
                },
            }
            self.latency_dict[meta_info["request_id"]] = latency_metrics
        elif is_filler:
            logger.info(f"It's a filler message and hence adding required metadata")
            meta_info['origin'] = "classifier"
            meta_info['cached'] = True
            meta_info['local'] = True
            meta_info['message_category'] = 'filler'

        if next_step == "synthesizer" and not should_bypass_synth:
            task = asyncio.create_task(self._synthesize(create_ws_data_packet(text_chunk, meta_info)))
            self.synthesizer_tasks.append(asyncio.ensure_future(task))
        elif self.tools["output"] is not None:
            logger.info("Synthesizer not the next step and hence simply returning back")
            overall_time = time.time() - meta_info["llm_start_time"]
            self.latency_dict[meta_info["request_id"]]['overall_first_byte_latency'] = overall_time
            #self.history = copy.deepcopy(self.interim_history)
            await self.tools["output"].handle(create_ws_data_packet(text_chunk, meta_info))

    async def _process_conversation_preprocessed_task(self, message, sequence, meta_info):
        if self.task_config["tools_config"]["llm_agent"]['agent_flow_type'] == "preprocessed":
            messages = copy.deepcopy(self.history)
            messages.append({'role': 'user', 'content': message['data']})
            logger.info(f"Starting LLM Agent {messages}")
            #Expose get current classification_response method from the agent class and use it for the response log
            convert_to_request_log(message = format_messages(messages, use_system_prompt= True), meta_info= meta_info, component="llm", direction="request", model=self.task_config["tools_config"]["llm_agent"]["model"], is_cached= True, run_id= self.run_id)
            async for next_state in self.tools['llm_agent'].generate(messages, label_flow=self.label_flow):
                if next_state == "<end_of_conversation>":
                    meta_info["end_of_conversation"] = True
                    self.buffered_output_queue.put_nowait(create_ws_data_packet("<end_of_conversation>", meta_info))
                    return
                
                logger.info(f"Text chunk {next_state['text']}")
                messages.append({'role': 'assistant', 'content': next_state['text']})
                self.synthesizer_tasks.append(asyncio.create_task(
                        self._synthesize(create_ws_data_packet(next_state['audio'], meta_info, is_md5_hash=True))))
            logger.info(f"Interim history after the LLM task {messages}")
            self.llm_response_generated = True
            self.interim_history = copy.deepcopy(messages)
            if self.callee_silent:
                logger.info("When we got utterance end, maybe LLM was still generating response. So, copying into history")
                self.history = copy.deepcopy(self.interim_history)

    async def _process_conversation_formulaic_task(self, message, sequence, meta_info):
        llm_response = ""
        logger.info("Agent flow is formulaic and hence moving smoothly")
        async for text_chunk in self.tools['llm_agent'].generate(self.history):
            if is_valid_md5(text_chunk):
                self.synthesizer_tasks.append(asyncio.create_task(
                    self._synthesize(create_ws_data_packet(text_chunk, meta_info, is_md5_hash=True))))
            else:
                # TODO Make it more modular
                llm_response += " " +text_chunk
                next_step = self._get_next_step(sequence, "llm")
                if next_step == "synthesizer":
                    self.synthesizer_tasks.append(asyncio.create_task(self._synthesize(create_ws_data_packet(text_chunk, meta_info))))
                else:
                    logger.info(f"Sending output text {sequence}")
                    await self.tools["output"].handle(create_ws_data_packet(text_chunk, meta_info))
                    self.synthesizer_tasks.append(asyncio.create_task(
                        self._synthesize(create_ws_data_packet(text_chunk, meta_info, is_md5_hash=False))))

    async def __filler_classification_task(self, message):
        logger.info(f"doing the classification task")
        sequence, meta_info = self._extract_sequence_and_meta(message)
        next_step = self._get_next_step(sequence, "llm")
        start_time = time.perf_counter()
        filler_class = self.filler_classifier.classify(message['data'])
        logger.info(f"doing the classification task in {time.perf_counter() - start_time}")
        new_meta_info = copy.deepcopy(meta_info)
        self.current_filler = filler_class
        should_bypass_synth = 'bypass_synth' in meta_info and meta_info['bypass_synth'] == True
        filler = random.choice((FILLER_DICT[filler_class]))
        await self._handle_llm_output(next_step, filler, should_bypass_synth, new_meta_info, is_filler = True)
    
    async def __execute_function_call(self, url, method, param, api_token, model_args, meta_info, next_step, called_fun, **resp):
        if called_fun == "transfer_call":
            logger.info(f"Transfer call function called param {param}")
            call_sid = self.tools["input"].get_call_sid()
            user_id, agent_id = self.assistant_id.split("/")
            self.history = copy.deepcopy(model_args["messages"])
            if url is None:
                url = os.getenv("CALL_TRANSFER_WEBHOOK_URL")
                payload = {'call_sid': call_sid, "agent_id": agent_id, "user_id": user_id, "call_transfer_number": self.call_transfer_number}
            else:
                payload = {'call_sid': call_sid, "agent_id": agent_id }
            
            if param is not None:
                logger.info(f"Gotten response {resp}")
                payload = {**payload, **resp}

            async with aiohttp.ClientSession() as session:
                logger.info(f"Sending the payload to stop the conversation {payload} url {url}")
                async with session.post(url, json = payload) as response:
                    response_text = await response.text()
                    logger.info(f"Response from the server after call transfer: {response_text}")
                    return
                
        response = await trigger_api(url= url, method=method.lower(), param= param, api_token= api_token, **resp)
        content = f"We did made a function calling for user. We hit the function : {called_fun}, we hit the url {url} and send a {method} request and it returned us the response as given below: {str(response)} \n\n . Kindly understand the above response and convey this response in a context to user."
        model_args["messages"].append({"role":"system","content":content})
        logger.info(f"Logging function call parameters ")
        convert_to_request_log(format_messages(model_args['messages'], True), meta_info, self.llm_config['model'], "llm", direction = "request", is_cached= False, run_id = self.run_id)
        if called_fun != "transfer_call":
            await self.__do_llm_generation(model_args["messages"], meta_info, next_step, should_trigger_function_call = True)
            
            
    def __store_into_history(self, meta_info, messages, llm_response, should_trigger_function_call = False):
        if self.current_request_id in self.llm_rejected_request_ids:
            logger.info("##### User spoke while LLM was generating response")
        else:
            self.llm_response_generated = True
            convert_to_request_log(message=llm_response, meta_info= meta_info, component="llm", direction="response", model=self.task_config["tools_config"]["llm_agent"]["model"], run_id= self.run_id)
            if should_trigger_function_call:
                #Now, we need to consider 2 things here
                #1. There was silence between function call and now
                #2. There was a conversation till now
                logger.info(f"There was a function call and need to make that work")
                
                if self.interim_history[-1]['role'] == 'assistant' and self.interim_history[-1]['content'] == PRE_FUNCTION_CALL_MESSAGE:
                    logger.info(f"There was a no conversation between function call")
                    #Nothing was spoken
                    self.interim_history[-1]['content'] += llm_response
                else:
                    
                    logger.info(f"There was a conversation between function call and this and changing relevant history point")
                    #There was a conversation
                    messages = copy.deepcopy(self.interim_history)
                    for entry in reversed(messages):
                        if entry['content'] == PRE_FUNCTION_CALL_MESSAGE:
                            entry['content'] += llm_response
                            break
                    
                    self.interim_history = copy.deepcopy(messages)
                #Assuming that callee was silent
                self.history = copy.deepcopy(self.interim_history)
            else:
                logger.info(f"There was no function call {messages}")
                messages.append({"role": "assistant", "content": llm_response})
                self.interim_history = copy.deepcopy(messages)
                if self.callee_silent:
                    logger.info("##### When we got utterance end, maybe LLM was still generating response. So, copying into history")
                    self.history = copy.deepcopy(self.interim_history)
                #self.__update_transcripts()
                        
    async def __do_llm_generation(self, messages, meta_info, next_step, should_bypass_synth = False, should_trigger_function_call = False):
        llm_response = ""
        logger.info(f"MEssages before generation {messages}")
        async for llm_message in self.tools['llm_agent'].generate(messages, synthesize=True, meta_info = meta_info):
            logger.info(f"llm_message {llm_message}")
            data, end_of_llm_stream, latency, trigger_function_call = llm_message

            if trigger_function_call:
                logger.info(f"Triggering function call for {data}")
                self.llm_task = asyncio.create_task(self.__execute_function_call(next_step = next_step, **data))
                return
            

            if latency and (len(self.llm_latencies) == 0 or self.llm_latencies[-1] != latency):
                meta_info["llm_latency"] = latency
                self.llm_latencies.append(latency)
                self.average_llm_latency = sum(self.llm_latencies) / len(self.llm_latencies)
                logger.info(f"Got llm latencies {self.llm_latencies}")

            llm_response += " " + data
            logger.info(f"Got a response from LLM {llm_response}")
            if self.stream:
                if end_of_llm_stream:
                    meta_info["end_of_llm_stream"] = True
                text_chunk = self.__process_stop_words(data, meta_info)
                logger.info(f"##### O/P from LLM {text_chunk} {llm_response}")

                # A hack as during the 'await' part control passes to llm streaming function parameters
                # So we have to make sure we've commited the filler message
                if text_chunk == PRE_FUNCTION_CALL_MESSAGE:
                    logger.info("Got a pre function call message")
                    messages.append({'role':'assistant', 'content': PRE_FUNCTION_CALL_MESSAGE})
                    self.interim_history = copy.deepcopy(messages)

                await self._handle_llm_output(next_step, text_chunk, should_bypass_synth, meta_info)
            else:
                meta_info["end_of_llm_stream"] = True
                messages.append({"role": "assistant", "content": llm_response})
                self.history = copy.deepcopy(messages)
                await self._handle_llm_output(next_step, llm_response, should_bypass_synth, meta_info)
                convert_to_request_log(message = llm_response, meta_info= meta_info, component="llm", direction="response", model=self.tools["llm_agent"].get_model(), run_id= self.run_id)
        
        if self.stream and llm_response != PRE_FUNCTION_CALL_MESSAGE:
            logger.info(f"Storing {llm_response} into history should_trigger_function_call {should_trigger_function_call}")
            self.__store_into_history(meta_info, messages, llm_response, should_trigger_function_call= should_trigger_function_call)
                    
    async def _process_conversation_task(self, message, sequence, meta_info):
        next_step = None
        
        logger.info("agent flow is not preprocessed")

        start_time = time.time()
        should_bypass_synth = 'bypass_synth' in meta_info and meta_info['bypass_synth'] == True
        next_step = self._get_next_step(sequence, "llm")
        meta_info['llm_start_time'] = time.time()
        route = None
        if self.route_layer is not None:
            route = self.route_layer(message['data']).name
            logger.info(f"Got route name {route}")
        
        if route is not None:
            logger.info(f"It was a route hit and we've got to respond from cache hence simply returning and the route is {route}")
            # Check if for the particular route if there's a vector store
            # If not send the response else get the response from the vector store
            logger.info(f"Vector caches {self.vector_caches}")
            if route in self.vector_caches:
                logger.info(f"Route {route} has a vector cache")
                relevant_utterance = self.vector_caches[route].get(message['data'])
                cache_response = self.route_responses_dict[route][relevant_utterance]
                convert_to_request_log(message = message['data'], meta_info= meta_info, component="llm", direction="request", model=self.task_config["tools_config"]["llm_agent"]["model"], run_id= self.run_id)
                convert_to_request_log(message = message['data'], meta_info= meta_info, component="llm", direction="response", model=self.task_config["tools_config"]["llm_agent"]["model"], is_cached= True, run_id= self.run_id)
                messages = copy.deepcopy(self.history)
                messages += [{'role': 'user', 'content': message['data']},{'role': 'assistant', 'content': cache_response}]
                self.interim_history = copy.deepcopy(messages)
                self.llm_response_generated = True
                if self.callee_silent:
                    logger.info("##### When we got utterance end, maybe LLM was still generating response. So, copying into history")
                    self.history = copy.deepcopy(self.interim_history)

            else:
                logger.info(f"Route doesn't have a vector cache, and hence simply returning back a given response")
                cache_response = self.route_responses_dict[route]
            
            logger.info(f"Cached response {cache_response}")
            meta_info['cached'] = True
            meta_info["end_of_llm_stream"] = True            
                
            await self._handle_llm_output(next_step, cache_response, should_bypass_synth, meta_info)
            self.llm_processed_request_ids.add(self.current_request_id)
        else:
            messages = copy.deepcopy(self.history)
            logger.info(f"Message {messages} history {self.history}")
            messages.append({'role': 'user', 'content': message['data']})
            ### TODO CHECK IF THIS IS EVEN REQUIRED
            convert_to_request_log(message=format_messages(messages, use_system_prompt= True), meta_info= meta_info, component="llm", direction="request", model= self.tools["llm_agent"].get_model(), run_id= self.run_id)
            await self.__do_llm_generation(messages, meta_info, next_step, should_bypass_synth)
            # TODO : Write a better check for completion prompt 
            if self.use_llm_to_determine_hangup and not self.turn_based_conversation:
                answer = await self.tools["llm_agent"].check_for_completion(self.history, self.check_for_completion_prompt)
                should_hangup = answer['answer'].lower() == "yes"
                prompt = [
                        {'role': 'system', 'content': self.check_for_completion_prompt},
                        {'role': 'user', 'content': format_messages(self.history, use_system_prompt= True)}]
                logger.info(f"##### Answer from the LLM {answer}")
                convert_to_request_log(message=format_messages(prompt, use_system_prompt= True), meta_info= meta_info, component="llm", direction="request", model=self.task_config["tools_config"]["llm_agent"]["model"], run_id= self.run_id)
                convert_to_request_log(message=answer, meta_info= meta_info, component="llm", direction="response", model= self.check_for_completion_llm, run_id= self.run_id)
                
                if should_hangup:
                    await self.__process_end_of_conversation()
                    return

            self.llm_processed_request_ids.add(self.current_request_id)
            llm_response = ""
    
    async def _listen_llm_input_queue(self):
        logger.info(
            f"Starting listening to LLM queue as either Connected to dashboard = {self.turn_based_conversation} or  it's a textual chat agent {self.textual_chat_agent}")
        while True:
            try:
                ws_data_packet = await self.queues["llm"].get()
                logger.info(f"ws_data_packet {ws_data_packet}")
                meta_info = self.__get_updated_meta_info(ws_data_packet['meta_info'])
                bos_packet = create_ws_data_packet("<beginning_of_stream>", meta_info)
                await self.tools["output"].handle(bos_packet)
                # self.interim_history = self.history.copy()
                # self.history.append({'role': 'user', 'content': ws_data_packet['data']})
                await self._run_llm_task(
                    create_ws_data_packet(ws_data_packet['data'], meta_info))
                if self._is_preprocessed_flow():
                    self.__update_preprocessed_tree_node()
                eos_packet = create_ws_data_packet("<end_of_stream>", meta_info)
                await self.tools["output"].handle(eos_packet)

            except Exception as e:
                traceback.print_exc()
                logger.error(f"Something went wrong with LLM queue {e}")
                break

    async def _run_llm_task(self, message):
        sequence, meta_info = self._extract_sequence_and_meta(message)
        logger.info(f"After adding {self.curr_sequence_id} into sequence id {self.sequence_ids} for message {message}")

        try:
            if self._is_extraction_task() or self._is_summarization_task():
                await self._process_followup_task(message)
            elif self._is_conversation_task():
                if self._is_preprocessed_flow():
                    if time.time() < self.consider_next_transcript_after:
                        logger.info("Not considering transcript as we're still in cool down period")
                        await asyncio.sleep(self.consider_next_transcript_after - time.time())
                    logger.info(f"Running preprocessedf task")
                    await self._process_conversation_preprocessed_task(message, sequence, meta_info)

                elif self._is_formulaic_flow():
                    await self._process_conversation_formulaic_task(message, sequence, meta_info)
                else:
                    await self._process_conversation_task(message, sequence, meta_info)
            else:
                logger.error("unsupported task type: {}".format(self.task_config["task_type"]))
            self.llm_task = None
        except Exception as e:
            traceback.print_exc()
            logger.error(f"Something went wrong in llm: {e}")


    #################################################################
    # Transcriber task
    #################################################################
    async def process_transcriber_request(self, meta_info):
        if not self.current_request_id or self.current_request_id != meta_info["request_id"]:
            self.previous_request_id, self.current_request_id = self.current_request_id, meta_info["request_id"]

        sequence = meta_info["sequence"]

        # check if previous request id is not in transmitted request id
        if self.previous_request_id is None:
            is_first_message = True
        elif self.previous_request_id not in self.llm_processed_request_ids:
            logger.info(f"Adding previous request id to LLM rejected request if")
            self.llm_rejected_request_ids.add(self.previous_request_id)
        else:
            skip_append_to_data = False
        return sequence
    

    async def _handle_transcriber_output(self, next_task, transcriber_message, meta_info):
        convert_to_request_log(message=transcriber_message, meta_info= meta_info, model = "deepgram", run_id= self.run_id)
        if next_task == "llm":
            logger.info(f"Running llm Tasks")
            meta_info["origin"] = "transcriber"
            transcriber_package = create_ws_data_packet(transcriber_message, meta_info)
            self.llm_task = asyncio.create_task(
                self._run_llm_task(transcriber_package))
            if self.use_fillers:
                self.filler_task = asyncio.create_task(self.__filler_classification_task(transcriber_package))
            
        elif next_task == "synthesizer":
            self.synthesizer_tasks.append(asyncio.create_task(
                self._synthesize(create_ws_data_packet(transcriber_message, meta_info))))
        else:
            logger.info(f"Need to separate out output task")

    async def _listen_transcriber(self):
        transcriber_message = ""
        logger.info(f"Starting transcriber task")
        response_started = False
        num_words = 0
        try:
            while True:
                message = await self.transcriber_output_queue.get()
                logger.info(f"##### Message from the transcriber class {message}")
                if message['meta_info'] is not None and message['meta_info'].get('transcriber_latency', False):
                    self.transcriber_latencies.append(message['meta_info']['transcriber_latency'])
                    self.average_transcriber_latency = sum(self.transcriber_latencies) / len(self.transcriber_latencies)
                if message["data"].strip() == "":
                    continue
                if message['data'] == "transcriber_connection_closed":
                    self.transcriber_duration += message['meta_info']["transcriber_duration"] if message['meta_info'] is not None else 0
                    logger.info("transcriber connection closed")
                    break

                if self.stream:
                    self._set_call_details(message)
                    meta_info = message["meta_info"]
                    sequence = await self.process_transcriber_request(meta_info)
                    next_task = self._get_next_step(sequence, "transcriber")
                    num_words = 0
                    if message['data'] == "TRANSCRIBER_BEGIN":
                        response_started = False #This signifies if we've gotten the first bit of interim text for the given response or not
                        self.callee_silent = False

                    elif "speech_final" in meta_info and meta_info['speech_final'] and message['data'] != "":
                        logger.info(f"Starting the TRANSCRIBER_END TASK")
                        self.callee_speaking = False
                        self.callee_silent = True

                        if self.output_task is None:
                            logger.info(f"Output task was none and hence starting it")
                            self.output_task = asyncio.create_task(self.__process_output_loop())

                        if self._is_preprocessed_flow():
                            self.__update_preprocessed_tree_node()
                        
                        logger.info(f"INTERIM TRANSCRIPT WHEN EVERYTING IS OVER {self.interim_history}")
                        if self.llm_response_generated:
                            logger.info(f"LLM RESPONSE WAS GENERATED AND HENCE MOVING INTERIM HISTORY TO HISTORY")
                            self.history = copy.deepcopy(self.interim_history)
                        meta_info = message['meta_info']
                        transcriber_message = ""
                        self.let_remaining_audio_pass_through = True 

                        if self.nitro:
                            self.time_since_first_interim_result = -1
                            self.required_delay_before_speaking = max(self.minimum_wait_duration - self.incremental_delay, 0)
                            logger.info(f"#### Resetting time since first interim result and resetting required delay {self.required_delay_before_speaking}")
                        
                    else:
                        self.time_since_last_spoken_human_word = time.time()
                        logger.info(f'invoking next_task {next_task} with transcriber_message: {message["data"]}')
                        if transcriber_message.strip() == message['data'].strip():
                            logger.info(f"###### Transcriber message and message data are same and hence not changing anything else. Probably just an is_final thingy. {message}")
                            continue
                                                    
                        elif len(message['data'].strip()) != 0:
                            #Currently simply cancel the next task

                            if not self.first_message_passed:
                                logger.info(f"Adding to transcrber message")
                                self.transcriber_message += message['data']
                                continue

                            num_words += len(message['data'].split(" "))
                            if self.callee_speaking is False:
                                self.callee_speaking_start_time = time.time()
                                self.callee_speaking = True
                            
                            # This means we are generating response from an interim transcript 
                            # Hence we transmit quickly 
                            if not self.started_transmitting_audio:
                                logger.info("##### Haven't started transmitting audio and hence cleaning up downstream tasks")
                                await self.__cleanup_downstream_tasks()
                            else:
                                logger.info(f"Started transmitting and hence moving fursther")
                            
                            # If we've started transmitting audio this is probably an interruption, so calculate number of words
                            if self.started_transmitting_audio and self.number_of_words_for_interruption != 0 and self.first_message_passed:
                                if num_words > self.number_of_words_for_interruption or message['data'].strip() in self.accidental_interruption_phrases:
                                    #Process interruption only if number of words is higher than the threshold 
                                    logger.info(f"###### Number of words {num_words} is higher than the required number of words for interruption, hence, definitely interrupting. Interruption and hence changing the turn id")
                                    self.turn_id +=1
                                    await self.__cleanup_downstream_tasks()
                                else:
                                    logger.info(f"Not starting a cleanup because {num_words} number of words are lesser {self.number_of_words_for_interruption} and hence continuing,")
                                    continue
                            elif self.number_of_words_for_interruption == 0:
                                logger.info(f"Not interrupting")
                                    
                            self.last_response_time = time.time()
                            transcriber_message = message['data']
                            
                            # Use last spoken timestamp to give out endpointing in nitro
                            logger.info(f"###### last spoken timestamp before changing {self.last_spoken_timestamp}")
                            self.last_spoken_timestamp = time.time() * 1000

                            if not response_started:
                                response_started = True
                            elif self.nitro:
                                self.let_remaining_audio_pass_through = False
                                self.required_delay_before_speaking += self.incremental_delay
                                logger.info(f"Increase the incremental delay time {self.required_delay_before_speaking}")
                                if self.time_since_first_interim_result == -1:
                                    self.time_since_first_interim_result = time.time() * 1000
                                    logger.info(f"###### Updating Time since first interim result {self.time_since_first_interim_result}")
                                #In this case user has already started speaking
                                # Hence check the previous message if it's user or assistant
                                # If it's user, simply change user's message
                                # If it's assistant remover assistant message and append user
                                self.callee_silent = False
                            self.llm_response_generated = False
                            logger.info("###### Current transcript: {} Predicting next few tokens and changing last spoken timestampt to {}".format(transcriber_message, self.last_spoken_timestamp))
                            meta_info = self.__get_updated_meta_info(meta_info)
                            await self._handle_transcriber_output(next_task, transcriber_message, meta_info)

                        else:
                            logger.info(f"Got a null message")
                else:
                    logger.info(f"Processing http transcription for message {message}")
                    await self.__process_http_transcription(message)
        
        except Exception as e:
            traceback.print_exc()
            logger.error(f"Error in transcriber {e}")
    
    
    async def __process_http_transcription(self, message):
        meta_info = self.__get_updated_meta_info(message["meta_info"])
        include_latency = meta_info.get("include_latency", False)
        if include_latency:
            self.latency_dict[meta_info['request_id']]["transcriber"] = {"total_latency":  meta_info["transcriber_latency"], "audio_duration": meta_info["audio_duration"], "last_vocal_frame_timestamp": meta_info["last_vocal_frame_timestamp"] }

        sequence = message["meta_info"]["sequence"]
        next_task = self._get_next_step(sequence, "transcriber")
        self.transcriber_duration += message["meta_info"]["transcriber_duration"] if "transcriber_duration" in message["meta_info"] else 0
        #self.history.append({'role': 'user', 'content': message['data']})
        if self._is_preprocessed_flow():
            self.__update_preprocessed_tree_node()

        await self._handle_transcriber_output(next_task, message['data'], meta_info)


    #################################################################
    # Synthesizer task
    #################################################################
    def __enqueue_chunk(self, chunk, i, number_of_chunks, meta_info):
        logger.info(f"Meta_info of chunk {meta_info} {i} {number_of_chunks}")
        meta_info['chunk_id'] = i
        copied_meta_info = copy.deepcopy(meta_info)
        if i == 0 and "is_first_chunk" in meta_info and meta_info["is_first_chunk"]:
            logger.info(f"##### Sending first chunk")
            copied_meta_info["is_first_chunk_of_entire_response"] = True
        
        if i == number_of_chunks - 1 and (meta_info['sequence_id'] == -1 or ("end_of_synthesizer_stream" in meta_info and meta_info['end_of_synthesizer_stream'])):
            logger.info(f"##### Truly a final chunk")
            copied_meta_info["is_final_chunk_of_entire_response"] = True
            
        self.buffered_output_queue.put_nowait(create_ws_data_packet(chunk, copied_meta_info))

    async def __listen_synthesizer(self):
        try:
            if self.stream and self.tools['synthesizer'].supports_websocket() and not self.is_an_ivr_call:
                logger.info("Opening websocket connection to synthesizer")
                await self.tools["synthesizer"].open_connection()

            while True:
                logger.info("Listening to synthesizer")
                async for message in self.tools["synthesizer"].generate():
                    meta_info = message["meta_info"]
                    is_first_message = 'is_first_message' in meta_info and meta_info['is_first_message']
                    if is_first_message or (not self.conversation_ended and message["meta_info"]["sequence_id"] in self.sequence_ids):
                        logger.info(f"{message['meta_info']['sequence_id'] } is in sequence ids  {self.sequence_ids} and hence letting it pass by")
                        first_chunk_generation_timestamp = time.time()
                        meta_info["synthesizer_latency"] = first_chunk_generation_timestamp - message['meta_info']['synthesizer_start_time']
                        self.synthesizer_latencies.append(meta_info["synthesizer_latency"])
                        self.average_synthesizer_latency = sum(self.synthesizer_latencies) / len(self.synthesizer_latencies)
        
                        if self.stream:
                            message['data'] = await self.process_audio_data_for_output(meta_info, message)
                            if "is_first_chunk" in message['meta_info'] and message['meta_info']['is_first_chunk']:
                                first_chunk_generation_timestamp = time.time()
                                meta_info["synthesizer_first_chunk_latency"] = first_chunk_generation_timestamp - message['meta_info']['synthesizer_start_time']
                            logger.info(f"Simply Storing in buffered output queue for now")

                            if self.tools["output"].process_in_chunks(self.yield_chunks):
                                number_of_chunks = math.ceil(len(message['data'])/self.output_chunk_size)
                                chunk_idx = 0
                                logger.info(f"Audio chunk size {len(message['data'])}, chunk size {self.output_chunk_size}")
                                for chunk in yield_chunks_from_memory(message['data'], chunk_size=self.output_chunk_size):
                                    self.__enqueue_chunk(chunk, chunk_idx, number_of_chunks, meta_info)
                                    chunk_idx += 1
                            else:
                                self.buffered_output_queue.put_nowait(message)
                        else:
                            logger.info("Stream is not enabled and hence sending entire audio")
                            self.latency_dict[meta_info["request_id"]]["synthesizer"] = {
                                "synthesizer_first_chunk_latency": meta_info.get("synthesizer_latency", 0),
                                "average_latency": self.average_synthesizer_latency
                            }
                            overall_time = time.time() - meta_info["start_time"]
                            await self.tools["output"].handle(message)
                    else:
                        logger.info(f"{message['meta_info']['sequence_id']} is not in sequence ids  {self.sequence_ids} and hence not sending to output")                
                    logger.info(f"Sleeping for 100 ms")
                    convert_to_request_log(message = meta_info['text'], meta_info= meta_info, component="synthesizer", direction="response", model = self.synthesizer_provider, is_cached= 'is_cached' in meta_info and meta_info['is_cached'], engine=self.tools['synthesizer'].get_engine(), run_id= self.run_id)
                    await asyncio.sleep(0.3) #Sleeping for 100ms after receiving every chunk so other tasks can execute

        except Exception as e:
            traceback.print_exc()
            logger.error(f"Error in synthesizer {e}")

    async def process_audio_data_for_output(self, meta_info, message):
        if self.task_config["tools_config"]["output"]["format"] == "pcm" and meta_info.get('format', '') != 'mulaw':
            message['data'] = wav_bytes_to_pcm(message['data'])

        return message['data']

    async def __send_preprocessed_audio(self, meta_info, text):
        meta_info = copy.deepcopy(meta_info)
        yield_in_chunks = self.yield_chunks if self.first_message_passed == True else False
        try:
            #TODO: Either load IVR audio into memory before call or user s3 iter_cunks
            # This will help with interruption in IVR
            audio_chunk = None
            if self.turn_based_conversation or self.task_config['tools_config']['output'] == "default":
                audio_chunk = await get_raw_audio_bytes(text, self.assistant_name,
                                                                self.task_config["tools_config"]["output"][
                                                                    "format"], local=self.is_local,
                                                                assistant_id=self.assistant_id)
                logger.info("Sending preprocessed audio")
                meta_info["format"] = self.task_config["tools_config"]["output"]["format"]
                await self.tools["output"].handle(create_ws_data_packet(audio_chunk, meta_info))
            else:
                if meta_info.get('message_category', None ) == 'filler':
                    logger.info(f"Getting {text} filler from local fs")
                    audio = await get_raw_audio_bytes(f'{self.filler_preset_directory}/{text}.wav', local= True, is_location=True)
                    yield_in_chunks = False
                    if not self.turn_based_conversation and self.task_config['tools_config']['output'] != "default":
                        logger.info(f"Got to convert it to pcm")
                        audio_chunk = wav_bytes_to_pcm(resample(audio, format = "wav", target_sample_rate = 8000 ))
                        meta_info["format"] = "pcm"
                else:
                    start_time = time.perf_counter()
                    audio_chunk = await get_raw_audio_bytes(text, self.assistant_name,
                                                                'pcm', local=self.is_local,
                                                                assistant_id=self.assistant_id)
                    logger.info(f"Time to get response from S3 {time.perf_counter() - start_time }")
                    if not self.buffered_output_queue.empty():
                        logger.info(f"Output queue was not empty and hence emptying it")
                        self.buffered_output_queue = asyncio.Queue()
                    meta_info["format"] = "pcm"
                    if 'message_category' in meta_info and meta_info['message_category'] == "agent_welcome_message":
                        if audio_chunk is None:
                            logger.info(f"File doesn't exist in S3. Hence we're synthesizing it from synthesizer")
                            meta_info['cached'] = False
                            await self._synthesize(create_ws_data_packet(meta_info['text'], meta_info= meta_info))
                            return
                        else:
                            logger.info(f"Sending the agent welcome message")
                            meta_info['is_first_chunk'] = True
                if yield_in_chunks and audio_chunk is not None:
                    i = 0
                    number_of_chunks = math.ceil(len(audio_chunk)/self.output_chunk_size)
                    logger.info(f"Audio chunk size {len(audio_chunk)}, chunk size {self.output_chunk_size}")
                    for chunk in yield_chunks_from_memory(audio_chunk, chunk_size=self.output_chunk_size):
                        self.__enqueue_chunk(chunk, i, number_of_chunks, meta_info)
                        i +=1
                elif audio_chunk is not None:
                    meta_info['chunk_id'] = 1
                    meta_info["is_first_chunk_of_entire_response"] = True
                    meta_info["is_final_chunk_of_entire_response"] = True
                    message = create_ws_data_packet(audio_chunk, meta_info)
                    logger.info(f"Yield in chunks is false and hence sending a full")
                    self.buffered_output_queue.put_nowait(message)

        except Exception as e:
            traceback.print_exc()
            logger.error(f"Something went wrong {e}")

    async def _synthesize(self, message):
        meta_info = message["meta_info"]
        text = message["data"]
        meta_info["type"] = "audio"
        meta_info["synthesizer_start_time"] = time.time()
        try:
            if not self.conversation_ended and ('is_first_message' in meta_info and meta_info['is_first_message'] or message["meta_info"]["sequence_id"] in self.sequence_ids):
                if meta_info["is_md5_hash"]:
                    logger.info('sending preprocessed audio response to {}'.format(self.task_config["tools_config"]["output"]["provider"]))
                    await self.__send_preprocessed_audio(meta_info, text)
                    
                elif self.synthesizer_provider in SUPPORTED_SYNTHESIZER_MODELS.keys():
                    # self.sequence_ids.add(meta_info["sequence_id"])
                    # logger.info(f"After adding into sequence id {self.sequence_ids}")
                    convert_to_request_log(message = text, meta_info= meta_info, component="synthesizer", direction="request", model = self.synthesizer_provider, engine=self.tools['synthesizer'].get_engine(), run_id= self.run_id)
                    logger.info('##### sending text to {} for generation: {} '.format(self.synthesizer_provider, text))
                    if 'cached' in message['meta_info'] and meta_info['cached'] is True:
                        logger.info(f"Cached response and hence sending preprocessed text")
                        convert_to_request_log(message = text, meta_info= meta_info, component="synthesizer", direction="response", model = self.synthesizer_provider, is_cached= True, engine=self.tools['synthesizer'].get_engine(), run_id= self.run_id)
                        await self.__send_preprocessed_audio(meta_info, get_md5_hash(text))
                    else:
                        self.synthesizer_characters += len(text)
                        await self.tools["synthesizer"].push(message)
                else:
                    logger.info("other synthesizer models not supported yet")
            else:
                logger.info(f"{message['meta_info']['sequence_id']} is not in sequence ids  {self.sequence_ids} and hence not synthesizing this")                

        except Exception as e:
            traceback.print_exc()
            logger.error(f"Error in synthesizer: {e}")

    ############################################################
    # Output handling
    ############################################################
    
    async def __send_first_message(self, message):
        meta_info = self.__get_updated_meta_info()
        sequence = meta_info["sequence"]
        next_task = self._get_next_step(sequence, "transcriber")
        await self._handle_transcriber_output(next_task, message, meta_info)
        self.time_since_first_interim_result = (time.time() * 1000) - 1000

    async def __handle_initial_silence(self, duration = 5):
        while True:
            logger.info(f"Checking for initial silence {duration}")
            #logger.info(f"Woke up from my slumber {self.callee_silent}, {self.history}, {self.interim_history}")
            if self.first_message_passed and self.callee_silent and len(self.history) == 1 and len(self.interim_history) == 1 and time.time() - self.first_message_passing_time > duration:
                logger.info(f"Calee was silent and hence speaking Hello on callee's behalf")
                await self.__send_first_message("Hello")
                break
            elif len(self.history) > 1:
                break
            await asyncio.sleep(3)
        self.background_check_task = None

    def __process_latency_data(self, message):
        utterance_end = message['meta_info'].get("utterance_end", None)
        overall_first_byte_latency = time.time() - message['meta_info']['utterance_end'] if utterance_end is not None else 0
        transcriber_latency = message["meta_info"].get("transcriber_latency", 0) if utterance_end is not None else 0
        first_llm_buffer_latency = message["meta_info"].get("llm_latency", 0) if utterance_end is not None else 0
        synthesizer_first_chunk_latency = message["meta_info"].get("synthesizer_latency", 0) if utterance_end is not None else 0

        if utterance_end is None:
            logger.info(f"First chunk is none")

        latency_metrics = {
            "transcriber": {
                "utterance_end": utterance_end,
                "latency": transcriber_latency,
                "average_latency": self.average_transcriber_latency
                },
            "llm": {
                "first_llm_buffer_latency" : first_llm_buffer_latency,
                "average_latency": self.average_llm_latency,
                },
            "synthesizer": {
                "synthesizer_first_chunk_latency": synthesizer_first_chunk_latency,
                "average_latency": self.average_synthesizer_latency
                },
            "overall_first_byte_latency": overall_first_byte_latency,
            
            }

        if message['meta_info']["request_id"] not in self.latency_dict:
            self.latency_dict[message['meta_info']["request_id"]] = latency_metrics
            logger.info("LATENCY METRICS FOR {} are {}".format(message['meta_info']["request_id"], latency_metrics))
            
    #Currently this loop only closes in case of interruption 
    # but it shouldn't be the case. 
    async def __process_output_loop(self):
        try:
            num_chunks = 0
            while True:
        
                if (not self.let_remaining_audio_pass_through) and self.first_message_passed:
                    time_since_first_interim_result = (time.time() *1000)- self.time_since_first_interim_result if self.time_since_first_interim_result != -1 else -1
                    if  time_since_first_interim_result != -1 and time_since_first_interim_result < self.required_delay_before_speaking:
                        logger.info(f"##### It's been {time_since_first_interim_result} ms since first  interim result and required time to wait for it is {self.required_delay_before_speaking}. Hence sleeping for 100ms. self.time_since_first_interim_result {self.time_since_first_interim_result}")
                        await asyncio.sleep(0.1) #sleep for 100ms and continue 
                        continue
                    else:
                        logger.info(f"First interim result hasn't been gotten yet and hence sleeping ")
                        await asyncio.sleep(0.1)
                    

                    logger.info(f"##### Got to wait {self.required_delay_before_speaking} ms before speaking and alreasy waited {time_since_first_interim_result} since the first interim result")
                else:
                    
                    logger.info(f"Started transmitting at {time.time()}")

                message = await self.buffered_output_queue.get()
                chunk_id = message['meta_info']['chunk_id']

                logger.info("##### Start response is True for {} and hence starting to speak {} Current sequence ids {}".format(chunk_id, message['meta_info'], self.sequence_ids))
                if "end_of_conversation" in message['meta_info']:
                    await self.__process_end_of_conversation()
                
                if 'sequence_id' in message['meta_info'] and message["meta_info"]["sequence_id"] in self.sequence_ids:
                    num_chunks +=1
                    await self.tools["output"].handle(message)                    
                    duration = calculate_audio_duration(len(message["data"]), self.sampling_rate, format = message['meta_info']['format'])
                    logger.info(f"Duration of the byte {duration}")
                    self.conversation_recording['output'].append({'data': message['data'], "start_time": time.time(), "duration": duration})
                else:
                    logger.info(f'{message["meta_info"]["sequence_id"]} is not in {self.sequence_ids} and hence not speaking')
                    continue
                
                if "is_final_chunk_of_entire_response" in message['meta_info'] and message['meta_info']['is_final_chunk_of_entire_response']:
                    self.started_transmitting_audio = False
                    logger.info("##### End of synthesizer stream and ")     
                    self.asked_if_user_is_still_there = False   
                    num_chunks = 0
                    self.turn_id +=1
                    if not self.first_message_passed:
                        self.first_message_passed = True
                        logger.info(f"Making first message passed as True")
                        self.first_message_passing_time = time.time()
                        if len(self.transcriber_message) != 0:
                            logger.info(f"Sending the first message as the first message is still not passed and we got a response")
                            await self.__send_first_message(self.transcriber_message)
                            self.transcriber_message = ''

                if "is_first_chunk_of_entire_response" in message['meta_info'] and message['meta_info']['is_first_chunk_of_entire_response']:
                    logger.info(f"First chunk stuff")
                    self.started_transmitting_audio = True if "is_final_chunk_of_entire_response" not in message['meta_info'] else False
                    self.consider_next_transcript_after = time.time() + self.duration_to_prevent_accidental_interruption
                    self.__process_latency_data(message) 
                else:
                    # Sleep until this particular audio frame is spoken only if the duration for the frame is atleast 500ms
                    if duration > 0:
                        logger.info(f"##### Sleeping for {duration} to maintain quueue on our side {self.sampling_rate}")
                        await asyncio.sleep(duration - 0.030) #30 milliseconds less
                if message['meta_info']['sequence_id'] != -1: #Making sure we only track the conversation's last transmitted timesatamp
                    self.last_transmitted_timesatamp = time.time()
                logger.info(f"##### Updating Last transmitted timestamp to {self.last_transmitted_timesatamp}")
                
        except Exception as e:
            traceback.print_exc()
            logger.error(f'Error in processing message output')

    async def __check_for_completion(self):
        logger.info(f"Starting task to check for completion")
        while True:
            await asyncio.sleep(2)
            if self.last_transmitted_timesatamp == 0:
                logger.info(f"Last transmitted timestamp is simply 0 and hence continuing")
                continue

            time_since_last_spoken_AI_word = (time.time() - self.last_transmitted_timesatamp) 
            if time_since_last_spoken_AI_word > self.hang_conversation_after and self.time_since_last_spoken_human_word < self.last_transmitted_timesatamp:
                logger.info(f"{time_since_last_spoken_AI_word} seconds since last spoken time stamp and hence cutting the phone call and last transmitted timestampt ws {self.last_transmitted_timesatamp} and time since last spoken human word {self.time_since_last_spoken_human_word}")
                await self.__process_end_of_conversation()
                break
            elif time_since_last_spoken_AI_word > 6 and not self.asked_if_user_is_still_there and self.time_since_last_spoken_human_word < self.last_transmitted_timesatamp :
                logger.info(f"Asking if the user is still there")
                self.asked_if_user_is_still_there = True
                if self.should_record:
                    meta_info={'io': 'default', "request_id": str(uuid.uuid4()), "cached": False, "sequence_id": -1, 'format': 'wav'}
                    await self._synthesize(create_ws_data_packet("Hey, are you still there?", meta_info= meta_info))
                else:
                    meta_info={'io': self.tools["output"].get_provider(), "request_id": str(uuid.uuid4()), "cached": False, "sequence_id": -1, 'format': 'pcm'}
                    await self._synthesize(create_ws_data_packet("Hey, are you still there?", meta_info= meta_info))
                
                #Just in case we need to clear messages sent before 
                await self.tools["output"].handle_interruption()
            else:
                logger.info(f"Only {time_since_last_spoken_AI_word} seconds since last spoken time stamp and hence not cutting the phone call")
    
    async def __check_for_backchanneling(self):
        while True:
            if self.callee_speaking and time.time() - self.callee_speaking_start_time > self.backchanneling_start_delay:
                filename = random.choice(self.filenames)
                logger.info(f"Should send a random backchanneling words and sending them {filename}")
                audio = await get_raw_audio_bytes(f"{self.backchanneling_audios}/{filename}", local= True, is_location=True)
                if not self.turn_based_conversation and self.task_config['tools_config']['output'] != "default":
                    audio = resample(audio, target_sample_rate= 8000, format="wav")
                    audio = wav_bytes_to_pcm(audio)
                await self.tools["output"].handle(create_ws_data_packet(audio, self.__get_updated_meta_info())) 
            else:
                logger.info(f"Callee isn't speaking and hence not sending or {time.time() - self.callee_speaking_start_time} is not greater than {self.backchanneling_start_delay}") 
            await asyncio.sleep(self.backchanneling_message_gap) 
    
    async def __first_message(self):
        logger.info(f"Executing the first message task")
        try:
            while True:
                if not self.stream_sid and not self.default_io:
                    stream_sid = self.tools["input"].get_stream_sid()
                    if stream_sid is not None:
                        logger.info(f"Got stream sid and hence sending the first message {stream_sid}")
                        self.stream_sid = stream_sid
                        text = self.kwargs.get('agent_welcome_message', None)
                        logger.info(f"Generating {text}")
                        meta_info = {'io': self.tools["output"].get_provider(), 'message_category': 'agent_welcome_message', 'stream_sid': stream_sid, "request_id": str(uuid.uuid4()), "cached": True, "sequence_id": -1, 'format': self.task_config["tools_config"]["output"]["format"], 'text': text}
                        await self._synthesize(create_ws_data_packet(text, meta_info=meta_info))
                        break
                    else:
                        logger.info(f"Stream id is still None, so not passing it")
                        await asyncio.sleep(0.5) #Sleep for half a second to see if stream id goes past None 
                elif self.default_io:
                    logger.info(f"Shouldn't record")
                    # meta_info={'io': 'default', 'is_first_message': True, "request_id": str(uuid.uuid4()), "cached": True, "sequence_id": -1, 'format': 'wav'}
                    # await self._synthesize(create_ws_data_packet(self.kwargs['agent_welcome_message'], meta_info= meta_info))
                    break

        except Exception as e:
            logger.error(f"Error happeneed {e}")

    async def __start_transmitting_ambient_noise(self):
        try:
            audio = await get_raw_audio_bytes(f'{os.getenv("AMBIENT_NOISE_PRESETS_DIR")}/{self.soundtrack}', local= True, is_location=True)
            audio = resample(audio, self.sampling_rate, format = "wav")
            if self.task_config["tools_config"]["output"]["provider"] in SUPPORTED_OUTPUT_TELEPHONY_HANDLERS.keys():
                audio = wav_bytes_to_pcm(audio)
            logger.info(f"Length of audio {len(audio)} {self.sampling_rate}")
            if self.should_record:
                meta_info={'io': 'default', 'message_category': 'ambient_noise', "request_id": str(uuid.uuid4()), "sequence_id": -1, "type":'audio', 'format': 'wav'}
            else:

                meta_info={'io': self.tools["output"].get_provider(), 'message_category': 'ambient_noise', 'stream_sid': self.stream_sid , "request_id": str(uuid.uuid4()), "cached": True, "type":'audio', "sequence_id": -1, 'format': 'pcm'}
            while True:
                logger.info(f"Before yielding ambient noise")
                for chunk in yield_chunks_from_memory(audio, self.output_chunk_size*2 ):
                    if not self.started_transmitting_audio:
                        logger.info(f"Transmitting ambient noise {len(chunk)}")
                        await self.tools["output"].handle(create_ws_data_packet(chunk, meta_info=meta_info))
                    logger.info("Sleeping for 800 ms")
                    await asyncio.sleep(0.5)
        except Exception as e:
            logger.error(f"Something went wrong while transmitting noise {e}")

    async def run(self):
        try:
            if self._is_conversation_task():
                # Create transcriber and synthesizer tasks
                logger.info("starting task_id {}".format(self.task_id))                
                tasks = [asyncio.create_task(self.tools['input'].handle())]
                if not self.turn_based_conversation:
                    self.background_check_task = asyncio.create_task(self.__handle_initial_silence(duration = 15))
                if "transcriber" in self.tools:
                    tasks.append(asyncio.create_task(self._listen_transcriber()))
                    self.transcriber_task = asyncio.create_task(self.tools["transcriber"].run())

                if self.turn_based_conversation and self._is_conversation_task():
                    logger.info(
                        "Since it's connected through dashboard, I'll run listen_llm_tas too in case user wants to simply text")
                    self.llm_queue_task = asyncio.create_task(self._listen_llm_input_queue())
                
                if "synthesizer" in self.tools and self._is_conversation_task():
                    logger.info("Starting synthesizer task")
                    try:
                        self.synthesizer_task = asyncio.create_task(self.__listen_synthesizer())
                    except asyncio.CancelledError as e:
                        logger.error(f'Synth task got cancelled {e}')
                        traceback.print_exc()
                    
                logger.info(f"Starting the first message task {self.enforce_streaming}")
                self.output_task = asyncio.create_task(self.__process_output_loop())
                if not self.turn_based_conversation or self.enforce_streaming:
                    logger.info(f"Setting up other servers")
                    self.first_message_task = asyncio.create_task(self.__first_message())
                    #if not self.use_llm_to_determine_hangup :
                    # By default we will hang up after x amount of silence
                    # We still need to
                    self.hangup_task = asyncio.create_task(self.__check_for_completion())
                    
                    if self.should_backchannel:
                        self.backchanneling_task = asyncio.create_task(self.__check_for_backchanneling())
                    if self.ambient_noise:
                        logger.info(f"Transmitting ambient noise")
                        self.ambient_noise_task = asyncio.create_task(self.__start_transmitting_ambient_noise())
                try:
                    await asyncio.gather(*tasks)
                except asyncio.CancelledError as e:
                    logger.error(f'task got cancelled {e}')
                    traceback.print_exc()
                except Exception as e:
                    traceback.print_exc()
                    logger.error(f"Error: {e}")

                logger.info("Conversation completed")
            else:
                # Run agent followup tasks
                try:
                    if self.task_config["task_type"] == "webhook":
                        await self._process_followup_task()
                    else:
                        await self._run_llm_task(self.input_parameters)
                except Exception as e:
                    logger.error(f"Could not do llm call: {e}")
                    raise Exception(e)

        except asyncio.CancelledError as e:
            # Cancel all tasks on cancel
            traceback.print_exc()
            self.transcriber_task.cancel()
            self.handle_cancellation(f"Websocket got cancelled {self.task_id}")

        except Exception as e:
            # Cancel all tasks on error
            self.handle_cancellation(f"Exception occurred {e}")
            raise Exception(e)

        finally:
            # Construct output
            if "synthesizer" in self.tools and self.synthesizer_task is not None:   
                self.synthesizer_task.cancel()

            
            if self._is_conversation_task():
                output = {"messages": self.history, "conversation_time": time.time() - self.start_time,
                    "label_flow": self.label_flow, "call_sid": self.call_sid, "stream_sid": self.stream_sid,
                    "transcriber_duration": self.transcriber_duration,
                    "synthesizer_characters": self.tools['synthesizer'].get_synthesized_characters(), "ended_by_assistant": self.ended_by_assistant,
                    "latency_dict": self.latency_dict}

                self.output_task.cancel()

                if self.hangup_task is not None:
                    self.hangup_task.cancel()                
            
                if self.backchanneling_task is not None:
                    self.backchanneling_task.cancel()
            
                if self.ambient_noise_task is not None:
                    self.ambient_noise_task.cancel()
                  
                if self.background_check_task is not None:
                    self.background_check_task.cancel()
                
                if self.first_message_task is not None:
                    self.first_message_task.cancel()
            
                if self.should_record:
                    output['recording_url'] = await save_audio_file_to_s3(self.conversation_recording, self.sampling_rate, self.assistant_id, self.run_id)

                if self.task_config['tools_config']['output']['provider'] == "daily":
                    logger.info("calling release function")
                    await self.tools['output'].release_call()
            else:
                output = self.input_parameters
                if self.task_config["task_type"] == "extraction":
                    output = { "extracted_data" : self.extracted_data, "task_type": "extraction"}
                elif self.task_config["task_type"] == "summarization":
                    logger.info(f"self.summarized_data {self.summarized_data}")
                    output = {"summary" : self.summarized_data, "task_type": "summarization"}
                elif self.task_config["task_type"] == "webhook":
                    output = {"status": self.webhook_response, "task_type": "webhook"}
            
            return output
                

    def handle_cancellation(self, message):
        try:
            # Cancel all tasks on cancellation
            tasks = [t for t in asyncio.all_tasks() if t is not asyncio.current_task()]
            if "synthesizer" in self.tools and self.synthesizer_task:
                self.synthesizer_task.cancel()
            logger.info(f"tasks {len(tasks)}")
            for task in tasks:
                logger.info(f"Cancelling task {task.get_name()}")
                task.cancel()
            logger.info(message)
        except Exception as e:
            traceback.print_exc()
            logger.info(e)<|MERGE_RESOLUTION|>--- conflicted
+++ resolved
@@ -479,7 +479,6 @@
 
     def __setup_tasks(self, llm = None):
         if self.task_config["task_type"] == "conversation":
-<<<<<<< HEAD
             agent_type = self.task_config["tools_config"]["llm_agent"].get("agent_type", self.task_config["tools_config"]["llm_agent"]["agent_flow_type"])
             if agent_type == "streaming":
                 self.tools["llm_agent"] = StreamingContextualAgent(llm)
@@ -497,15 +496,6 @@
                 #TODO:
                 #1. add other parameter
             #-----------------------------------------
-=======
-            agent_type = self.task_config["tools_config"]["llm_agent"].get("agent_type","simple_llm_agent")
-            if agent_type == "simple_llm_agent":
-                    self.tools["llm_agent"] = StreamingContextualAgent(llm)
-                # elif self.task_config["tools_config"]["llm_agent"]["agent_flow_type"] in ("preprocessed", "formulaic"):
-                #     preprocessed = self.task_config["tools_config"]["llm_agent"]["agent_flow_type"] == "preprocessed"
-                #     self.tools["llm_agent"] = GraphBasedConversationAgent(llm, context_data=self.context_data,
-                #                                                         prompts=self.prompts, preprocessed=preprocessed)
->>>>>>> ad7d2aa6
             elif agent_type == "openai_assistant":
                 logger.info("setting up backend as openai_assistants")
                 self.tools["llm_agent"] = OpenAIAssistantAgent(**self.task_config["tools_config"]["llm_agent"]['extra_config'])
