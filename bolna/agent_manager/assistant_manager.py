--- conflicted
+++ resolved
@@ -19,13 +19,8 @@
 
 
 class AssistantManager(BaseManager):
-<<<<<<< HEAD
-    def __init__(self, agent_config, ws = None, assistant_id=None, context_data=None,
+    def __init__(self, agent_config, ws = None, assistant_id=None, context_data=None, conversation_history = None,
                  connected_through_dashboard=None, cache = None, input_queue = None, output_queue = None, **kwargs):
-=======
-    def __init__(self, agent_config, ws = None, assistant_id=None, context_data=None, conversation_history = None,
-                 connected_through_dashboard=None, cache = None, input_queue = None, output_queue = None):
->>>>>>> 12493992
         super().__init__()
         self.tools = {}
         self.websocket = ws
@@ -39,11 +34,8 @@
         self.cache = cache
         self.input_queue = input_queue
         self.output_queue = output_queue
-<<<<<<< HEAD
         self.kwargs = kwargs
-=======
         self.conversation_history = conversation_history
->>>>>>> 12493992
         
     @staticmethod
     def find_llm_output_price(outputs):
@@ -114,15 +106,12 @@
             logger.info(f"Running task {task_id} {task}")
             task_manager = TaskManager(self.agent_config.get("agent_name", self.agent_config.get("assistant_name")), task_id, task, self.websocket,
                                        context_data=self.context_data, input_parameters=input_parameters,
-<<<<<<< HEAD
                                        assistant_id=self.assistant_id, run_id=self.run_id, connected_through_dashboard = self.connected_through_dashboard, 
                                        cache = self.cache, input_queue= self.input_queue, output_queue = self.output_queue, **self.kwargs)
             await task_manager.load_prompt(self.agent_config.get("agent_name", self.agent_config.get("assistant_name")), task_id, local=local, **self.kwargs)
-=======
                                        assistant_id=self.assistant_id, run_id=self.run_id, conversation_history = self.conversation_history, connected_through_dashboard = self.connected_through_dashboard, 
                                        cache = self.cache, input_queue= self.input_queue, output_queue = self.output_queue)
-            await task_manager.load_prompt(self.agent_config.get("agent_name", self.agent_config.get("assistant_name")), task_id, local=local)
->>>>>>> 12493992
+            await task_manager.load_prompt(self.agent_config.get("agent_name", self.agent_config.get("assistant_name")), task_id, local=local, **self.kwargs)
             task_output = await task_manager.run()
             task_output['run_id'] = self.run_id
             yield task_id, task_output
